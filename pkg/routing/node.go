--- conflicted
+++ resolved
@@ -15,7 +15,6 @@
 package routing
 
 import (
-	"encoding/json"
 	"runtime"
 	"sync"
 	"time"
@@ -23,53 +22,36 @@
 	"github.com/livekit/protocol/livekit"
 	"github.com/livekit/protocol/utils"
 	"github.com/livekit/protocol/utils/guid"
-	"google.golang.org/protobuf/proto"
 
 	"github.com/livekit/livekit-server/pkg/config"
 )
 
-// LocalNode 本地节点接口
 type LocalNode interface {
-	Clone() *livekit.Node                 // 克隆一个节点
-	ToProtoBytes() ([]byte, error)        // 将节点转换成[]byte
-	SetNodeID(nodeID livekit.NodeID)      // 设置节点ID
-	NodeID() livekit.NodeID               // 获取节点ID
-	NodeType() livekit.NodeType           // 获取节点类型
-	NodeIP() string                       // 获取节点IP
-	Region() string                       // 获取节点区域
-	SetState(state livekit.NodeState)     // 设置节点状态
-	SetStats(stats *livekit.NodeStats)    // 设置节点统计信息
-	UpdateNodeStats() bool                // 更新节点统计信息
-	SecondsSinceNodeStatsUpdate() float64 // 获取节点统计信息更新时间
+	Clone() *livekit.Node
+	SetNodeID(nodeID livekit.NodeID)
+	NodeID() livekit.NodeID
+	NodeType() livekit.NodeType
+	NodeIP() string
+	Region() string
+	SetState(state livekit.NodeState)
+	SetStats(stats *livekit.NodeStats)
+	UpdateNodeStats() bool
+	SecondsSinceNodeStatsUpdate() float64
 }
 
-// LocalNodeImpl 本地节点实现
 type LocalNodeImpl struct {
 	lock sync.RWMutex
-	node *livekit.Node // 节点结构，基于proto的Node结构
+	node *livekit.Node
 
-<<<<<<< HEAD
-	// previous stats for computing averages
-	// 前一个统计信息，用于计算平均值
-	prevStats *livekit.NodeStats
-=======
 	nodeStats *NodeStats
->>>>>>> 3238ab8d
 }
 
-// NewLocalNode 创建一个本地节点
-// 没有配置也行，但是需要设置NodeIP及Region （以后看是否有这样的场景）
 func NewLocalNode(conf *config.Config) (*LocalNodeImpl, error) {
+	nodeID := guid.New(utils.NodePrefix)
 	if conf != nil && conf.RTC.NodeIP == "" {
 		return nil, ErrIPNotSet
 	}
-<<<<<<< HEAD
-
-	// 生成一个唯一的节点ID b57编码 所以采用了自定义的guid.New
-	nodeID := guid.New(utils.NodePrefix)
-=======
 	nowUnix := time.Now().Unix()
->>>>>>> 3238ab8d
 	l := &LocalNodeImpl{
 		node: &livekit.Node{
 			Id:      nodeID,
@@ -93,7 +75,6 @@
 	return l, nil
 }
 
-// 从livekit.Node 新创创建 LocalNodeImpl
 func NewLocalNodeFromNodeProto(node *livekit.Node) (*LocalNodeImpl, error) {
 	return &LocalNodeImpl{node: utils.CloneProto(node)}, nil
 }
@@ -103,15 +84,6 @@
 	defer l.lock.RUnlock()
 
 	return utils.CloneProto(l.node)
-}
-
-// ToProtoBytes 将节点转换成proto的[]byte
-// 这样是否可以减少一次克隆呢？
-func (l *LocalNodeImpl) ToProtoBytes() ([]byte, error) {
-	l.lock.RLock()
-	defer l.lock.RUnlock()
-
-	return proto.Marshal(l.node)
 }
 
 // for testing only
@@ -165,7 +137,6 @@
 	l.node.Stats = utils.CloneProto(stats)
 }
 
-// 更新节点统计信息
 func (l *LocalNodeImpl) UpdateNodeStats() bool {
 	l.lock.Lock()
 	defer l.lock.Unlock()
@@ -179,18 +150,9 @@
 	return true
 }
 
-// 获取节点统计信息更新时间过去多少秒
 func (l *LocalNodeImpl) SecondsSinceNodeStatsUpdate() float64 {
 	l.lock.RLock()
 	defer l.lock.RUnlock()
 
 	return time.Since(time.Unix(l.node.Stats.UpdatedAt, 0)).Seconds()
-}
-
-// 序列化
-func (l *LocalNodeImpl) Marshal() ([]byte, error) {
-	l.lock.RLock()
-	defer l.lock.RUnlock()
-
-	return json.MarshalIndent(l.node, "", "  ")
 }