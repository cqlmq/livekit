--- conflicted
+++ resolved
@@ -35,8 +35,6 @@
 
 // MessageSink is an abstraction for writing protobuf messages and having them read by a MessageSource,
 // potentially on a different node via a transport
-// 消息发送器 是一个抽象接口，用于写入 protobuf 消息并让 MessageSource 读取这些消息，
-// 可能通过传输层在不同节点上进行
 //
 //counterfeiter:generate . MessageSink
 type MessageSink interface {
@@ -48,7 +46,6 @@
 
 // ----------
 
-// 空消息发送器
 type NullMessageSink struct {
 	connID   livekit.ConnectionID
 	isClosed atomic.Bool
@@ -81,7 +78,6 @@
 //counterfeiter:generate . MessageSource
 type MessageSource interface {
 	// ReadChan exposes a one way channel to make it easier to use with select
-	// 暴露一个单向通道，方便与 select 一起使用
 	ReadChan() <-chan proto.Message
 	IsClosed() bool
 	Close()
@@ -90,7 +86,6 @@
 
 // ----------
 
-// 空消息源
 type NullMessageSource struct {
 	connID   livekit.ConnectionID
 	msgChan  chan proto.Message
@@ -100,7 +95,7 @@
 func NewNullMessageSource(connID livekit.ConnectionID) *NullMessageSource {
 	return &NullMessageSource{
 		connID:  connID,
-		msgChan: make(chan proto.Message),
+		msgChan: make(chan proto.Message, 0),
 	}
 }
 
@@ -128,60 +123,47 @@
 //
 //counterfeiter:generate . Router
 type Router interface {
-	MessageRouter // 消息路由器
-
-	RegisterNode() error    // 注册节点
-	UnregisterNode() error  // 注销节点
-	RemoveDeadNodes() error // 移除死节点
-
-	ListNodes() ([]*livekit.Node, error) // 列出节点
-
-	GetNodeForRoom(ctx context.Context, roomName livekit.RoomName) (*livekit.Node, error)       // 获取房间节点
-	SetNodeForRoom(ctx context.Context, roomName livekit.RoomName, nodeId livekit.NodeID) error // 设置房间节点
-	ClearRoomState(ctx context.Context, roomName livekit.RoomName) error                        // 清除房间状态
-
-	GetRegion() string // 获取区域
-
-	Start() error // 启动
-	Drain()       // 排空
-	Stop()        // 停止
-}
-
-// 开始参与者信号结果
+	MessageRouter
+
+	RegisterNode() error
+	UnregisterNode() error
+	RemoveDeadNodes() error
+
+	ListNodes() ([]*livekit.Node, error)
+
+	GetNodeForRoom(ctx context.Context, roomName livekit.RoomName) (*livekit.Node, error)
+	SetNodeForRoom(ctx context.Context, roomName livekit.RoomName, nodeId livekit.NodeID) error
+	ClearRoomState(ctx context.Context, roomName livekit.RoomName) error
+
+	GetRegion() string
+
+	Start() error
+	Drain()
+	Stop()
+}
+
 type StartParticipantSignalResults struct {
-	ConnectionID        livekit.ConnectionID // 连接 ID
-	RequestSink         MessageSink          // 发送器
-	ResponseSource      MessageSource        // 接收器
-	NodeID              livekit.NodeID       // 节点 ID
-	NodeSelectionReason string               // 节点选择原因
-}
-
-// 消息路由器
+	ConnectionID        livekit.ConnectionID
+	RequestSink         MessageSink
+	ResponseSource      MessageSource
+	NodeID              livekit.NodeID
+	NodeSelectionReason string
+}
+
 type MessageRouter interface {
 	// CreateRoom starts an rtc room
-	// 创建一个 rtc 房间
 	CreateRoom(ctx context.Context, req *livekit.CreateRoomRequest) (res *livekit.Room, err error)
 	// StartParticipantSignal participant signal connection is ready to start
-	// 开始参与者信号连接
 	StartParticipantSignal(ctx context.Context, roomName livekit.RoomName, pi ParticipantInit) (res StartParticipantSignalResults, err error)
 }
 
-// 创建路由器
 func CreateRouter(
-<<<<<<< HEAD
-	rc redis.UniversalClient, // redis 客户端
-	node LocalNode, // 本地节点
-	signalClient SignalClient, // 信令客户端
-	roomManagerClient RoomManagerClient, // 房间管理客户端
-	kps rpc.KeepalivePubSub, // 保持活跃的发布订阅
-=======
 	rc redis.UniversalClient,
 	node LocalNode,
 	signalClient SignalClient,
 	roomManagerClient RoomManagerClient,
 	kps rpc.KeepalivePubSub,
 	nodeStatsConfig config.NodeStatsConfig,
->>>>>>> 3238ab8d
 ) Router {
 	lr := NewLocalRouter(node, signalClient, roomManagerClient, nodeStatsConfig)
 
@@ -196,24 +178,22 @@
 
 // ------------------------------------------------
 
-// 参与者初始化
 type ParticipantInit struct {
-	Identity             livekit.ParticipantIdentity // 参与者身份
-	Name                 livekit.ParticipantName     // 参与者名称
-	Reconnect            bool                        // 是否重连
-	ReconnectReason      livekit.ReconnectReason     // 重连原因
-	AutoSubscribe        bool                        // 是否自动订阅
-	Client               *livekit.ClientInfo         // 客户端信息
-	Grants               *auth.ClaimGrants           // 授权
-	Region               string                      // 区域
-	AdaptiveStream       bool                        // 自适应流
-	ID                   livekit.ParticipantID       // 参与者 ID
-	SubscriberAllowPause *bool                       // 订阅者允许暂停
-	DisableICELite       bool                        // 禁用 ICE Lite
-	CreateRoom           *livekit.CreateRoomRequest  // 创建房间请求
-}
-
-// 参与者初始化日志对象
+	Identity             livekit.ParticipantIdentity
+	Name                 livekit.ParticipantName
+	Reconnect            bool
+	ReconnectReason      livekit.ReconnectReason
+	AutoSubscribe        bool
+	Client               *livekit.ClientInfo
+	Grants               *auth.ClaimGrants
+	Region               string
+	AdaptiveStream       bool
+	ID                   livekit.ParticipantID
+	SubscriberAllowPause *bool
+	DisableICELite       bool
+	CreateRoom           *livekit.CreateRoomRequest
+}
+
 func (pi *ParticipantInit) MarshalLogObject(e zapcore.ObjectEncoder) error {
 	if pi == nil {
 		return nil
@@ -242,7 +222,6 @@
 	return nil
 }
 
-// 转换为开始会话
 func (pi *ParticipantInit) ToStartSession(roomName livekit.RoomName, connectionID livekit.ConnectionID) (*livekit.StartSession, error) {
 	claims, err := json.Marshal(pi.Grants)
 	if err != nil {
@@ -273,7 +252,6 @@
 	return ss, nil
 }
 
-// 从开始会话转换为参与者初始化
 func ParticipantInitFromStartSession(ss *livekit.StartSession, region string) (*ParticipantInit, error) {
 	claims := &auth.ClaimGrants{}
 	if err := json.Unmarshal([]byte(ss.GrantsJson), claims); err != nil {
