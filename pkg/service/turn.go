--- conflicted
+++ resolved
@@ -44,10 +44,6 @@
 	turnMaxPort     = 30000
 )
 
-// NewTurnServer 创建TURN服务器
-// conf: 配置
-// authHandler: 认证处理器
-// standalone: 是否独立运行
 func NewTurnServer(conf *config.Config, authHandler turn.AuthHandler, standalone bool) (*turn.Server, error) {
 	turnConf := conf.TURN
 	if !turnConf.Enabled {
@@ -154,26 +150,20 @@
 	return handler.HandleAuth
 }
 
-// TURNAuthHandler TURN认证处理器
 type TURNAuthHandler struct {
 	keyProvider auth.KeyProvider
 }
 
-// NewTURNAuthHandler 创建TURN认证处理器
 func NewTURNAuthHandler(keyProvider auth.KeyProvider) *TURNAuthHandler {
 	return &TURNAuthHandler{
 		keyProvider: keyProvider,
 	}
 }
 
-// CreateUsername 创建TURN用户名
 func (h *TURNAuthHandler) CreateUsername(apiKey string, pID livekit.ParticipantID) string {
 	return base62.EncodeToString([]byte(fmt.Sprintf("%s|%s", apiKey, pID)))
 }
 
-<<<<<<< HEAD
-// CreatePassword 创建TURN密码
-=======
 func (h *TURNAuthHandler) ParseUsername(username string) (apiKey string, pID livekit.ParticipantID, err error) {
 	decoded, err := base62.DecodeString(username)
 	if err != nil {
@@ -187,7 +177,6 @@
 	return parts[0], livekit.ParticipantID(parts[1]), nil
 }
 
->>>>>>> 3238ab8d
 func (h *TURNAuthHandler) CreatePassword(apiKey string, pID livekit.ParticipantID) (string, error) {
 	secret := h.keyProvider.GetSecret(apiKey)
 	if secret == "" {
@@ -198,7 +187,6 @@
 	return base62.EncodeToString(sum[:]), nil
 }
 
-// HandleAuth 处理TURN认证
 func (h *TURNAuthHandler) HandleAuth(username, realm string, srcAddr net.Addr) (key []byte, ok bool) {
 	decoded, err := base62.DecodeString(username)
 	if err != nil {
@@ -213,6 +201,5 @@
 		logger.Warnw("could not create TURN password", err, "username", username)
 		return nil, false
 	}
-	// 生成TURN认证密钥 使用username, realm, password作为参数
 	return turn.GenerateAuthKey(username, LivekitRealm, password), true
 }