// Copyright 2023 LiveKit, Inc.
//
// Licensed under the Apache License, Version 2.0 (the "License");
// you may not use this file except in compliance with the License.
// You may obtain a copy of the License at
//
//     http://www.apache.org/licenses/LICENSE-2.0
//
// Unless required by applicable law or agreed to in writing, software
// distributed under the License is distributed on an "AS IS" BASIS,
// WITHOUT WARRANTIES OR CONDITIONS OF ANY KIND, either express or implied.
// See the License for the specific language governing permissions and
// limitations under the License.

package service

import (
	"context"
	"fmt"
	"slices"
	"strconv"
	"strings"
	"time"

	goversion "github.com/hashicorp/go-version"
	"github.com/pkg/errors"
	"github.com/redis/go-redis/v9"
	"google.golang.org/protobuf/proto"

	"github.com/livekit/protocol/ingress"
	"github.com/livekit/protocol/livekit"
	"github.com/livekit/protocol/logger"
	"github.com/livekit/protocol/utils"
	"github.com/livekit/protocol/utils/guid"
	"github.com/livekit/psrpc"

	"github.com/livekit/livekit-server/version"
)

const (
	VersionKey = "livekit_version"

	// RoomsKey is hash of room_name => Room proto
	RoomsKey        = "rooms"
	RoomInternalKey = "room_internal"

	// EgressKey is a hash of egressID => egress info
	EgressKey        = "egress"
	EndedEgressKey   = "ended_egress"
	RoomEgressPrefix = "egress:room:"

	// IngressKey is a hash of ingressID => ingress info
	IngressKey         = "ingress"
	StreamKeyKey       = "{ingress}_stream_key"
	IngressStatePrefix = "{ingress}_state:"
	RoomIngressPrefix  = "room_{ingress}:"

	// RoomParticipantsPrefix is hash of participant_name => ParticipantInfo
	RoomParticipantsPrefix = "room_participants:"

	// RoomLockPrefix is a simple key containing a provided lock uid
	RoomLockPrefix = "room_lock:"

	// Agents
	AgentDispatchPrefix = "agent_dispatch:"
	AgentJobPrefix      = "agent_job:"

	maxRetries = 5
)

// RedisStore 是Redis存储的实现
// 它实现了ObjectStore接口, 包括继承的ServiceStore接口
// 它还实现了SIPStore接口
// 它还实现了AgentStore接口
// 它还实现了IngressStore接口
// 它还实现了EgressStore接口
type RedisStore struct {
	rc           redis.UniversalClient
	unlockScript *redis.Script
	ctx          context.Context
	done         chan struct{}
}

func NewRedisStore(rc redis.UniversalClient) *RedisStore {
	// 可以理解为：如果Redis中存在该key，则删除该key，否则返回0，原子操作，在分布式环境下，可以保证安全
	unlockScript := `if redis.call("get", KEYS[1]) == ARGV[1] then
						return redis.call("del", KEYS[1])
					 else return 0
					 end`

	return &RedisStore{
		ctx:          context.Background(),
		rc:           rc,
		unlockScript: redis.NewScript(unlockScript),
	}
}

// Start 启动RedisStore
func (s *RedisStore) Start() error {
	if s.done != nil {
		return nil
	}

	s.done = make(chan struct{}, 1)

	// 获取Redis中的版本号
	v, err := s.rc.Get(s.ctx, VersionKey).Result()
	if err != nil && err != redis.Nil {
		return err
	}
	if v == "" {
		v = "0.0.0"
	}
	existing, _ := goversion.NewVersion(v)
	current, _ := goversion.NewVersion(version.Version)
	// 如果当前版本号大于Redis中的版本号，则设置为当前版本号
	if current.GreaterThan(existing) {
		if err = s.rc.Set(s.ctx, VersionKey, version.Version, 0).Err(); err != nil {
			return err
		}
	} else if current.LessThan(existing) {
		// 如果当前版本号小于Redis中的版本号，打印一个信息, 提示用户升级
		logger.Warnw("current version is less than redis version", nil, "current", current, "redis", existing)
	}

	go s.egressWorker() // 启动一个协程，用于处理Egress
	return nil
}

// Stop 停止RedisStore
func (s *RedisStore) Stop() {
	select {
	case <-s.done:
	default:
		close(s.done)
	}
}

// StoreRoom 存储房间
// 实现了ObjectStore接口
func (s *RedisStore) StoreRoom(_ context.Context, room *livekit.Room, internal *livekit.RoomInternal) error {
	if room.CreationTime == 0 {
		now := time.Now()
		room.CreationTime = now.Unix()
		room.CreationTimeMs = now.UnixMilli()
	}

	// 将Room对象序列化为字节切片
	roomData, err := proto.Marshal(room)
	if err != nil {
		return err
	}

	// 使用Pipeline批量执行Redis操作
	pp := s.rc.Pipeline()
	// 将Room对象存储到Redis哈希表中
	pp.HSet(s.ctx, RoomsKey, room.Name, roomData)

	// 如果存在RoomInternal对象，则将其序列化并存储到Redis哈希表中
	if internal != nil {
		internalData, err := proto.Marshal(internal)
		if err != nil {
			return err
		}
		pp.HSet(s.ctx, RoomInternalKey, room.Name, internalData)
	} else {
		pp.HDel(s.ctx, RoomInternalKey, room.Name)
	}

	if _, err = pp.Exec(s.ctx); err != nil {
		return errors.Wrap(err, "could not create room")
	}
	return nil
}

// LoadRoom 加载房间
// 实现了ObjectStore->ServiceStore接口
func (s *RedisStore) LoadRoom(_ context.Context, roomName livekit.RoomName, includeInternal bool) (*livekit.Room, *livekit.RoomInternal, error) {
	pp := s.rc.Pipeline()
	pp.HGet(s.ctx, RoomsKey, string(roomName))
	if includeInternal {
		pp.HGet(s.ctx, RoomInternalKey, string(roomName))
	}

	res, err := pp.Exec(s.ctx)
	if err != nil && err != redis.Nil {
		// if the room exists but internal does not, the pipeline will still return redis.Nil
		return nil, nil, err
	}

	room := &livekit.Room{}
	roomData, err := res[0].(*redis.StringCmd).Result()
	if err != nil {
		if err == redis.Nil {
			err = ErrRoomNotFound
		}
		return nil, nil, err
	}
	if err = proto.Unmarshal([]byte(roomData), room); err != nil {
		return nil, nil, err
	}

	var internal *livekit.RoomInternal
	if includeInternal {
		internalData, err := res[1].(*redis.StringCmd).Result()
		if err == nil {
			internal = &livekit.RoomInternal{}
			if err = proto.Unmarshal([]byte(internalData), internal); err != nil {
				return nil, nil, err
			}
		} else if err != redis.Nil {
			return nil, nil, err
		}
	}

	return room, internal, nil
}

// ListRooms 列出房间
// 实现了ServiceStore接口
func (s *RedisStore) ListRooms(_ context.Context, roomNames []livekit.RoomName) ([]*livekit.Room, error) {
	var items []string
	var err error
	if roomNames == nil {
		items, err = s.rc.HVals(s.ctx, RoomsKey).Result()
		if err != nil && err != redis.Nil {
			return nil, errors.Wrap(err, "could not get rooms")
		}
	} else {
		names := livekit.IDsAsStrings(roomNames)
		var results []interface{}
		results, err = s.rc.HMGet(s.ctx, RoomsKey, names...).Result()
		if err != nil && err != redis.Nil {
			return nil, errors.Wrap(err, "could not get rooms by names")
		}
		for _, r := range results {
			if item, ok := r.(string); ok {
				items = append(items, item)
			}
		}
	}

	rooms := make([]*livekit.Room, 0, len(items))

	for _, item := range items {
		room := livekit.Room{}
		err := proto.Unmarshal([]byte(item), &room)
		if err != nil {
			return nil, err
		}
		rooms = append(rooms, &room)
	}
	return rooms, nil
}

// DeleteRoom 删除房间
// 实现了ObjectStore->ServiceStore接口
func (s *RedisStore) DeleteRoom(ctx context.Context, roomName livekit.RoomName) error {
	_, _, err := s.LoadRoom(ctx, roomName, false)
	if err == ErrRoomNotFound {
		return nil
	}

	pp := s.rc.Pipeline()
	pp.HDel(s.ctx, RoomsKey, string(roomName))
	pp.HDel(s.ctx, RoomInternalKey, string(roomName))
	pp.Del(s.ctx, RoomParticipantsPrefix+string(roomName))
	pp.Del(s.ctx, AgentDispatchPrefix+string(roomName))
	pp.Del(s.ctx, AgentJobPrefix+string(roomName))

	_, err = pp.Exec(s.ctx)
	return err
}

// LockRoom 锁定房间
// 实现了ObjectStore接口
func (s *RedisStore) LockRoom(_ context.Context, roomName livekit.RoomName, duration time.Duration) (string, error) {
	token := guid.New("LOCK")
	key := RoomLockPrefix + string(roomName)

	startTime := time.Now()
	for {
		locked, err := s.rc.SetNX(s.ctx, key, token, duration).Result()
		if err != nil {
			return "", err
		}
		if locked {
			return token, nil
		}

		// stop waiting past lock duration
		if time.Since(startTime) > duration {
			break
		}

		time.Sleep(100 * time.Millisecond)
	}

	return "", ErrRoomLockFailed
}

// UnlockRoom 解锁房间
// 实现了ObjectStore接口
func (s *RedisStore) UnlockRoom(_ context.Context, roomName livekit.RoomName, uid string) error {
	key := RoomLockPrefix + string(roomName)
	res, err := s.unlockScript.Run(s.ctx, s.rc, []string{key}, uid).Result()
	if err != nil {
		return err
	}

	// uid does not match
	if i, ok := res.(int64); !ok || i != 1 {
		return ErrRoomUnlockFailed
	}

	return nil
}

// StoreParticipant 存储参与者
// 实现了ObjectStore接口
func (s *RedisStore) StoreParticipant(_ context.Context, roomName livekit.RoomName, participant *livekit.ParticipantInfo) error {
	key := RoomParticipantsPrefix + string(roomName)

	data, err := proto.Marshal(participant)
	if err != nil {
		return err
	}

	return s.rc.HSet(s.ctx, key, participant.Identity, data).Err()
}

// LoadParticipant 加载参与者
// 实现了ServiceStore接口
func (s *RedisStore) LoadParticipant(_ context.Context, roomName livekit.RoomName, identity livekit.ParticipantIdentity) (*livekit.ParticipantInfo, error) {
	key := RoomParticipantsPrefix + string(roomName)
	data, err := s.rc.HGet(s.ctx, key, string(identity)).Result()
	if err == redis.Nil {
		return nil, ErrParticipantNotFound
	} else if err != nil {
		return nil, err
	}

	pi := livekit.ParticipantInfo{}
	if err := proto.Unmarshal([]byte(data), &pi); err != nil {
		return nil, err
	}
	return &pi, nil
}

<<<<<<< HEAD
// ListParticipants 列出参与者
// 实现了ServiceStore接口
=======
func (s *RedisStore) HasParticipant(ctx context.Context, roomName livekit.RoomName, identity livekit.ParticipantIdentity) (bool, error) {
	p, err := s.LoadParticipant(ctx, roomName, identity)
	return p != nil, utils.ScreenError(err, ErrParticipantNotFound)
}

>>>>>>> 3238ab8d
func (s *RedisStore) ListParticipants(_ context.Context, roomName livekit.RoomName) ([]*livekit.ParticipantInfo, error) {
	key := RoomParticipantsPrefix + string(roomName)
	items, err := s.rc.HVals(s.ctx, key).Result()
	if err == redis.Nil {
		return nil, nil
	} else if err != nil {
		return nil, err
	}

	participants := make([]*livekit.ParticipantInfo, 0, len(items))
	for _, item := range items {
		pi := livekit.ParticipantInfo{}
		if err := proto.Unmarshal([]byte(item), &pi); err != nil {
			return nil, err
		}
		participants = append(participants, &pi)
	}
	return participants, nil
}

// DeleteParticipant 删除参与者
// 实现了ObjectStore接口
func (s *RedisStore) DeleteParticipant(_ context.Context, roomName livekit.RoomName, identity livekit.ParticipantIdentity) error {
	key := RoomParticipantsPrefix + string(roomName)

	return s.rc.HDel(s.ctx, key, string(identity)).Err()
}

// StoreEgress 存储Egress
// 实现了EgressStore接口
func (s *RedisStore) StoreEgress(_ context.Context, info *livekit.EgressInfo) error {
	data, err := proto.Marshal(info)
	if err != nil {
		return err
	}

	pp := s.rc.Pipeline()
	pp.HSet(s.ctx, EgressKey, info.EgressId, data)
	pp.SAdd(s.ctx, RoomEgressPrefix+info.RoomName, info.EgressId)
	if _, err = pp.Exec(s.ctx); err != nil {
		return errors.Wrap(err, "could not store egress info")
	}

	return nil
}

// LoadEgress 加载Egress
// 实现了EgressStore接口
func (s *RedisStore) LoadEgress(_ context.Context, egressID string) (*livekit.EgressInfo, error) {
	data, err := s.rc.HGet(s.ctx, EgressKey, egressID).Result()
	switch err {
	case nil:
		info := &livekit.EgressInfo{}
		err = proto.Unmarshal([]byte(data), info)
		if err != nil {
			return nil, err
		}
		return info, nil

	case redis.Nil:
		return nil, ErrEgressNotFound

	default:
		return nil, err
	}
}

// ListEgress 列出Egress
// 实现了EgressStore接口
func (s *RedisStore) ListEgress(_ context.Context, roomName livekit.RoomName, active bool) ([]*livekit.EgressInfo, error) {
	var infos []*livekit.EgressInfo

	if roomName == "" {
		data, err := s.rc.HGetAll(s.ctx, EgressKey).Result()
		if err != nil {
			if err == redis.Nil {
				return nil, nil
			}
			return nil, err
		}

		for _, d := range data {
			info := &livekit.EgressInfo{}
			err = proto.Unmarshal([]byte(d), info)
			if err != nil {
				return nil, err
			}

			// if active, filter status starting, active, and ending
			if !active || int32(info.Status) < int32(livekit.EgressStatus_EGRESS_COMPLETE) {
				infos = append(infos, info)
			}
		}
	} else {
		egressIDs, err := s.rc.SMembers(s.ctx, RoomEgressPrefix+string(roomName)).Result()
		if err != nil {
			if err == redis.Nil {
				return nil, nil
			}
			return nil, err
		}

		data, _ := s.rc.HMGet(s.ctx, EgressKey, egressIDs...).Result()
		for _, d := range data {
			if d == nil {
				continue
			}
			info := &livekit.EgressInfo{}
			err = proto.Unmarshal([]byte(d.(string)), info)
			if err != nil {
				return nil, err
			}

			// if active, filter status starting, active, and ending
			if !active || int32(info.Status) < int32(livekit.EgressStatus_EGRESS_COMPLETE) {
				infos = append(infos, info)
			}
		}
	}

	return infos, nil
}

// UpdateEgress 更新Egress
// 实现了EgressStore接口
func (s *RedisStore) UpdateEgress(_ context.Context, info *livekit.EgressInfo) error {
	data, err := proto.Marshal(info)
	if err != nil {
		return err
	}

	if info.EndedAt != 0 {
		pp := s.rc.Pipeline()
		pp.HSet(s.ctx, EgressKey, info.EgressId, data)
		pp.HSet(s.ctx, EndedEgressKey, info.EgressId, egressEndedValue(info.RoomName, info.EndedAt))
		_, err = pp.Exec(s.ctx)
	} else {
		err = s.rc.HSet(s.ctx, EgressKey, info.EgressId, data).Err()
	}

	if err != nil {
		return errors.Wrap(err, "could not update egress info")
	}

	return nil
}

// Deletes egress info 24h after the egress has ended
// 定期清理结束超过24小时的Egress信息
func (s *RedisStore) egressWorker() {
	ticker := time.NewTicker(time.Minute * 30)
	defer ticker.Stop()

	for {
		select {
		case <-s.done:
			return
		case <-ticker.C:
			err := s.CleanEndedEgress()
			if err != nil {
				logger.Errorw("could not clean egress info", err)
			}
		}
	}
}

// CleanEndedEgress 清理结束超过24小时的Egress信息
func (s *RedisStore) CleanEndedEgress() error {
	values, err := s.rc.HGetAll(s.ctx, EndedEgressKey).Result()
	if err != nil && err != redis.Nil {
		return err
	}

	expiry := time.Now().Add(-24 * time.Hour).UnixNano()
	for egressID, val := range values {
		roomName, endedAt, err := parseEgressEnded(val)
		if err != nil {
			return err
		}

		if endedAt < expiry {
			pp := s.rc.Pipeline()
			pp.SRem(s.ctx, RoomEgressPrefix+roomName, egressID)
			pp.HDel(s.ctx, EgressKey, egressID)
			// Delete the EndedEgressKey entry last so that future sweeper runs get another chance to delete dangling data is the deletion partially failed.
			pp.HDel(s.ctx, EndedEgressKey, egressID)
			if _, err := pp.Exec(s.ctx); err != nil {
				return err
			}
		}
	}

	return nil
}

// egressEndedValue 返回房间名称和结束时间的格式化字符串，格式为"roomName|endedAt"
func egressEndedValue(roomName string, endedAt int64) string {
	return fmt.Sprintf("%s|%d", roomName, endedAt)
}

// parseEgressEnded 解析存储的Egress结束信息，返回房间名称和结束时间
func parseEgressEnded(value string) (roomName string, endedAt int64, err error) {
	s := strings.Split(value, "|")
	if len(s) != 2 {
		err = errors.New("invalid egressEnded value")
		return
	}

	roomName = s[0]
	endedAt, err = strconv.ParseInt(s[1], 10, 64)
	return
}

// StoreIngress 存储Ingress
// 实现了IngressStore接口
func (s *RedisStore) StoreIngress(ctx context.Context, info *livekit.IngressInfo) error {
	err := s.storeIngress(ctx, info)
	if err != nil {
		return err
	}

	return s.storeIngressState(ctx, info.IngressId, nil)
}

// storeIngress 存储Ingress
func (s *RedisStore) storeIngress(_ context.Context, info *livekit.IngressInfo) error {
	if info.IngressId == "" {
		return errors.New("Missing IngressId")
	}
	if info.StreamKey == "" && info.InputType != livekit.IngressInput_URL_INPUT {
		return errors.New("Missing StreamKey")
	}

	// ignore state
	infoCopy := utils.CloneProto(info)
	infoCopy.State = nil

	data, err := proto.Marshal(infoCopy)
	if err != nil {
		return err
	}

	// Use a "transaction" to remove the old room association if it changed
	txf := func(tx *redis.Tx) error {
		var oldRoom string

		oldInfo, err := s.loadIngress(tx, info.IngressId)
		switch err {
		case ErrIngressNotFound:
			// Ingress doesn't exist yet
		case nil:
			oldRoom = oldInfo.RoomName
		default:
			return err
		}

		results, err := tx.TxPipelined(s.ctx, func(p redis.Pipeliner) error {
			p.HSet(s.ctx, IngressKey, info.IngressId, data)
			if info.StreamKey != "" {
				p.HSet(s.ctx, StreamKeyKey, info.StreamKey, info.IngressId)
			}

			if oldRoom != info.RoomName {
				if oldRoom != "" {
					p.SRem(s.ctx, RoomIngressPrefix+oldRoom, info.IngressId)
				}
				if info.RoomName != "" {
					p.SAdd(s.ctx, RoomIngressPrefix+info.RoomName, info.IngressId)
				}
			}

			return nil
		})

		if err != nil {
			return err
		}

		for _, res := range results {
			if err := res.Err(); err != nil {
				return err
			}
		}

		return nil
	}

	// Retry if the key has been changed.
	for i := 0; i < maxRetries; i++ {
		err := s.rc.Watch(s.ctx, txf, IngressKey)
		switch err {
		case redis.TxFailedErr:
			// Optimistic lock lost. Retry.
			continue
		default:
			return err
		}
	}

	return nil
}

// storeIngressState 存储Ingress状态
func (s *RedisStore) storeIngressState(_ context.Context, ingressId string, state *livekit.IngressState) error {
	if ingressId == "" {
		return errors.New("Missing IngressId")
	}

	if state == nil {
		state = &livekit.IngressState{}
	}

	data, err := proto.Marshal(state)
	if err != nil {
		return err
	}

	// Use a "transaction" to remove the old room association if it changed
	txf := func(tx *redis.Tx) error {
		var oldStartedAt int64
		var oldUpdatedAt int64

		oldState, err := s.loadIngressState(tx, ingressId)
		switch err {
		case ErrIngressNotFound:
			// Ingress state doesn't exist yet
		case nil:
			oldStartedAt = oldState.StartedAt
			oldUpdatedAt = oldState.UpdatedAt
		default:
			return err
		}

		results, err := tx.TxPipelined(s.ctx, func(p redis.Pipeliner) error {
			if state.StartedAt < oldStartedAt {
				// Do not overwrite the info and state of a more recent session
				return ingress.ErrIngressOutOfDate
			}

			if state.StartedAt == oldStartedAt && state.UpdatedAt < oldUpdatedAt {
				// Do not overwrite with an old state in case RPCs were delivered out of order.
				// All RPCs come from the same ingress server and should thus be on the same clock.
				return nil
			}

			p.Set(s.ctx, IngressStatePrefix+ingressId, data, 0)

			return nil
		})

		if err != nil {
			return err
		}

		for _, res := range results {
			if err := res.Err(); err != nil {
				return err
			}
		}

		return nil
	}

	// Retry if the key has been changed.
	for i := 0; i < maxRetries; i++ {
		err := s.rc.Watch(s.ctx, txf, IngressStatePrefix+ingressId)
		switch err {
		case redis.TxFailedErr:
			// Optimistic lock lost. Retry.
			continue
		default:
			return err
		}
	}

	return nil
}

// loadIngress 加载Ingress
func (s *RedisStore) loadIngress(c redis.Cmdable, ingressId string) (*livekit.IngressInfo, error) {
	data, err := c.HGet(s.ctx, IngressKey, ingressId).Result()
	switch err {
	case nil:
		info := &livekit.IngressInfo{}
		err = proto.Unmarshal([]byte(data), info)
		if err != nil {
			return nil, err
		}
		return info, nil

	case redis.Nil:
		return nil, ErrIngressNotFound

	default:
		return nil, err
	}
}

// loadIngressState 加载Ingress状态
func (s *RedisStore) loadIngressState(c redis.Cmdable, ingressId string) (*livekit.IngressState, error) {
	data, err := c.Get(s.ctx, IngressStatePrefix+ingressId).Result()
	switch err {
	case nil:
		state := &livekit.IngressState{}
		err = proto.Unmarshal([]byte(data), state)
		if err != nil {
			return nil, err
		}
		return state, nil

	case redis.Nil:
		return nil, ErrIngressNotFound

	default:
		return nil, err
	}
}

// LoadIngress 加载Ingress
// 实现了IngressStore接口
func (s *RedisStore) LoadIngress(_ context.Context, ingressId string) (*livekit.IngressInfo, error) {
	info, err := s.loadIngress(s.rc, ingressId)
	if err != nil {
		return nil, err
	}
	state, err := s.loadIngressState(s.rc, ingressId)
	switch err {
	case nil:
		info.State = state
	case ErrIngressNotFound:
		// No state for this ingress
	default:
		return nil, err
	}

	return info, nil
}

// LoadIngressFromStreamKey 通过流密钥加载Ingress信息
// 实现了IngressStore接口
func (s *RedisStore) LoadIngressFromStreamKey(_ context.Context, streamKey string) (*livekit.IngressInfo, error) {
	ingressID, err := s.rc.HGet(s.ctx, StreamKeyKey, streamKey).Result()
	switch err {
	case nil:
		return s.LoadIngress(s.ctx, ingressID)

	case redis.Nil:
		return nil, ErrIngressNotFound

	default:
		return nil, err
	}
}

// ListIngress 列出Ingress
// 实现了IngressStore接口
func (s *RedisStore) ListIngress(_ context.Context, roomName livekit.RoomName) ([]*livekit.IngressInfo, error) {
	var infos []*livekit.IngressInfo

	if roomName == "" {
		data, err := s.rc.HGetAll(s.ctx, IngressKey).Result()
		if err != nil {
			if err == redis.Nil {
				return nil, nil
			}
			return nil, err
		}

		for _, d := range data {
			info := &livekit.IngressInfo{}
			err = proto.Unmarshal([]byte(d), info)
			if err != nil {
				return nil, err
			}
			state, err := s.loadIngressState(s.rc, info.IngressId)
			switch err {
			case nil:
				info.State = state
			case ErrIngressNotFound:
				// No state for this ingress
			default:
				return nil, err
			}

			infos = append(infos, info)
		}
	} else {
		ingressIDs, err := s.rc.SMembers(s.ctx, RoomIngressPrefix+string(roomName)).Result()
		if err != nil {
			if err == redis.Nil {
				return nil, nil
			}
			return nil, err
		}

		data, _ := s.rc.HMGet(s.ctx, IngressKey, ingressIDs...).Result()
		for _, d := range data {
			if d == nil {
				continue
			}
			info := &livekit.IngressInfo{}
			err = proto.Unmarshal([]byte(d.(string)), info)
			if err != nil {
				return nil, err
			}
			state, err := s.loadIngressState(s.rc, info.IngressId)
			switch err {
			case nil:
				info.State = state
			case ErrIngressNotFound:
				// No state for this ingress
			default:
				return nil, err
			}

			infos = append(infos, info)
		}
	}

	return infos, nil
}

// UpdateIngress 更新Ingress
// 实现了IngressStore接口
func (s *RedisStore) UpdateIngress(ctx context.Context, info *livekit.IngressInfo) error {
	return s.storeIngress(ctx, info)
}

// UpdateIngressState 更新Ingress状态
// 实现了IngressStore接口
func (s *RedisStore) UpdateIngressState(ctx context.Context, ingressId string, state *livekit.IngressState) error {
	return s.storeIngressState(ctx, ingressId, state)
}

// DeleteIngress 删除Ingress
// 实现了IngressStore接口
func (s *RedisStore) DeleteIngress(_ context.Context, info *livekit.IngressInfo) error {
	tx := s.rc.TxPipeline()
	tx.SRem(s.ctx, RoomIngressPrefix+info.RoomName, info.IngressId)
	if info.StreamKey != "" {
		tx.HDel(s.ctx, StreamKeyKey, info.StreamKey)
	}
	tx.HDel(s.ctx, IngressKey, info.IngressId)
	tx.Del(s.ctx, IngressStatePrefix+info.IngressId)
	if _, err := tx.Exec(s.ctx); err != nil {
		return errors.Wrap(err, "could not delete ingress info")
	}

	return nil
}

// StoreAgentDispatch 存储AgentDispatch
// 实现了AgentStore接口
func (s *RedisStore) StoreAgentDispatch(_ context.Context, dispatch *livekit.AgentDispatch) error {
	di := utils.CloneProto(dispatch)

	// Do not store jobs with the dispatch
	if di.State != nil {
		di.State.Jobs = nil
	}

	key := AgentDispatchPrefix + string(dispatch.Room)

	data, err := proto.Marshal(di)
	if err != nil {
		return err
	}

	return s.rc.HSet(s.ctx, key, di.Id, data).Err()
}

// This will not delete the jobs created by the dispatch
// 删除AgentDispatch
// 实现了AgentStore接口
func (s *RedisStore) DeleteAgentDispatch(_ context.Context, dispatch *livekit.AgentDispatch) error {
	key := AgentDispatchPrefix + string(dispatch.Room)
	return s.rc.HDel(s.ctx, key, dispatch.Id).Err()
}

// ListAgentDispatches 列出AgentDispatch
// 实现了AgentStore接口
func (s *RedisStore) ListAgentDispatches(_ context.Context, roomName livekit.RoomName) ([]*livekit.AgentDispatch, error) {
	key := AgentDispatchPrefix + string(roomName)
	dispatches, err := redisLoadAll[livekit.AgentDispatch](s.ctx, s, key)
	if err != nil {
		return nil, err
	}

	dMap := make(map[string]*livekit.AgentDispatch)
	for _, di := range dispatches {
		dMap[di.Id] = di
	}

	key = AgentJobPrefix + string(roomName)
	jobs, err := redisLoadAll[livekit.Job](s.ctx, s, key)
	if err != nil {
		return nil, err
	}

	// Associate job to dispatch
	for _, jb := range jobs {
		di := dMap[jb.DispatchId]
		if di == nil {
			continue
		}
		if di.State == nil {
			di.State = &livekit.AgentDispatchState{}
		}
		di.State.Jobs = append(di.State.Jobs, jb)
	}

	return dispatches, nil
}

// StoreAgentJob 存储AgentJob
// 实现了AgentStore接口
func (s *RedisStore) StoreAgentJob(_ context.Context, job *livekit.Job) error {
	if job.Room == nil {
		return psrpc.NewErrorf(psrpc.InvalidArgument, "job doesn't have a valid Room field")
	}

	key := AgentJobPrefix + string(job.Room.Name)

	jb := utils.CloneProto(job)

	// Do not store room with the job
	jb.Room = nil

	// Only store the participant identity
	if jb.Participant != nil {
		jb.Participant = &livekit.ParticipantInfo{
			Identity: jb.Participant.Identity,
		}
	}

	data, err := proto.Marshal(jb)
	if err != nil {
		return err
	}

	return s.rc.HSet(s.ctx, key, job.Id, data).Err()
}

// DeleteAgentJob 删除AgentJob
// 实现了AgentStore接口
func (s *RedisStore) DeleteAgentJob(_ context.Context, job *livekit.Job) error {
	if job.Room == nil {
		return psrpc.NewErrorf(psrpc.InvalidArgument, "job doesn't have a valid Room field")
	}

	key := AgentJobPrefix + string(job.Room.Name)
	return s.rc.HDel(s.ctx, key, job.Id).Err()
}

// redisStoreOne 存储一个对象
func redisStoreOne(ctx context.Context, s *RedisStore, key, id string, p proto.Message) error {
	if id == "" {
		return errors.New("id is not set")
	}
	data, err := proto.Marshal(p)
	if err != nil {
		return err
	}
	return s.rc.HSet(s.ctx, key, id, data).Err()
}

// protoMsg 是proto.Message的类型约束
type protoMsg[T any] interface {
	*T
	proto.Message
}

// redisLoadOne 从Redis加载单个对象，返回指定类型的proto消息
func redisLoadOne[T any, P protoMsg[T]](ctx context.Context, s *RedisStore, key, id string, notFoundErr error) (P, error) {
	data, err := s.rc.HGet(s.ctx, key, id).Result()
	if err == redis.Nil {
		return nil, notFoundErr
	} else if err != nil {
		return nil, err
	}
	var p P = new(T)
	err = proto.Unmarshal([]byte(data), p)
	if err != nil {
		return nil, err
	}
	return p, err
}

// redisLoadAll 从Redis加载所有对象，返回指定类型的proto消息列表
func redisLoadAll[T any, P protoMsg[T]](ctx context.Context, s *RedisStore, key string) ([]P, error) {
	data, err := s.rc.HVals(s.ctx, key).Result()
	if err == redis.Nil {
		return nil, nil
	} else if err != nil {
		return nil, err
	}

	list := make([]P, 0, len(data))
	for _, d := range data {
		var p P = new(T)
		if err = proto.Unmarshal([]byte(d), p); err != nil {
			return list, err
		}
		list = append(list, p)
	}

	return list, nil
}

// redisLoadBatch 从Redis按ID批量加载对象，返回指定类型的proto消息列表
// 如果keepEmpty为true，则保持返回结果的顺序与IDs列表一致，不存在的ID对应的位置返回零值
func redisLoadBatch[T any, P protoMsg[T]](ctx context.Context, s *RedisStore, key string, ids []string, keepEmpty bool) ([]P, error) {
	data, err := s.rc.HMGet(s.ctx, key, ids...).Result()
	if err == redis.Nil {
		if keepEmpty {
			return make([]P, len(ids)), nil
		}
		return nil, nil
	} else if err != nil {
		return nil, err
	}
	if !keepEmpty {
		list := make([]P, 0, len(data))
		for _, v := range data {
			if d, ok := v.(string); ok {
				var p P = new(T)
				if err = proto.Unmarshal([]byte(d), p); err != nil {
					return list, err
				}
				list = append(list, p)
			}
		}
		return list, nil
	}
	// Keep zero values where ID was not found.
	list := make([]P, len(ids))
	for i := range ids {
		if d, ok := data[i].(string); ok {
			var p P = new(T)
			if err = proto.Unmarshal([]byte(d), p); err != nil {
				return list, err
			}
			list[i] = p
		}
	}
	return list, nil
}

// redisIDs 返回Redis哈希中的所有键，并按照字典顺序排序
func redisIDs(ctx context.Context, s *RedisStore, key string) ([]string, error) {
	list, err := s.rc.HKeys(s.ctx, key).Result()
	if err == redis.Nil {
		return nil, nil
	} else if err != nil {
		return nil, err
	}
	slices.Sort(list)
	return list, nil
}

// protoEntity 是集成了ID()方法的proto消息接口，用于支持按ID进行排序和操作
type protoEntity[T any] interface {
	protoMsg[T]
	ID() string
}

// redisIterPage 从Redis中分页加载对象，支持分页偏移和数量限制
// 如果page.AfterId不为空，则从该ID之后开始查询
// 如果page.Limit大于0，则限制返回的最大数量
func redisIterPage[T any, P protoEntity[T]](ctx context.Context, s *RedisStore, key string, page *livekit.Pagination) ([]P, error) {
	if page == nil {
		return redisLoadAll[T, P](ctx, s, key)
	}
	ids, err := redisIDs(ctx, s, key)
	if err != nil {
		return nil, err
	}
	if len(ids) == 0 {
		return nil, nil
	}
	if page.AfterId != "" {
		i, ok := slices.BinarySearch(ids, page.AfterId)
		if ok {
			i++
		}
		ids = ids[i:]
		if len(ids) == 0 {
			return nil, nil
		}
	}
	limit := 1000
	if page.Limit > 0 {
		limit = int(page.Limit)
	}
	if len(ids) > limit {
		ids = ids[:limit]
	}
	return redisLoadBatch[T, P](ctx, s, key, ids, false)
}

// sortProtos 对proto消息数组按照ID进行字典序排序
func sortProtos[T any, P protoEntity[T]](arr []P) {
	slices.SortFunc(arr, func(a, b P) int {
		return strings.Compare(a.ID(), b.ID())
	})
}

// sortPage 对proto消息数组按照ID进行排序，并根据分页参数限制返回结果数量
func sortPage[T any, P protoEntity[T]](items []P, page *livekit.Pagination) []P {
	sortProtos(items)
	if page != nil {
		if limit := int(page.Limit); limit > 0 && len(items) > limit {
			items = items[:limit]
		}
	}
	return items
}<|MERGE_RESOLUTION|>--- conflicted
+++ resolved
@@ -68,12 +68,6 @@
 	maxRetries = 5
 )
 
-// RedisStore 是Redis存储的实现
-// 它实现了ObjectStore接口, 包括继承的ServiceStore接口
-// 它还实现了SIPStore接口
-// 它还实现了AgentStore接口
-// 它还实现了IngressStore接口
-// 它还实现了EgressStore接口
 type RedisStore struct {
 	rc           redis.UniversalClient
 	unlockScript *redis.Script
@@ -82,7 +76,6 @@
 }
 
 func NewRedisStore(rc redis.UniversalClient) *RedisStore {
-	// 可以理解为：如果Redis中存在该key，则删除该key，否则返回0，原子操作，在分布式环境下，可以保证安全
 	unlockScript := `if redis.call("get", KEYS[1]) == ARGV[1] then
 						return redis.call("del", KEYS[1])
 					 else return 0
@@ -95,7 +88,6 @@
 	}
 }
 
-// Start 启动RedisStore
 func (s *RedisStore) Start() error {
 	if s.done != nil {
 		return nil
@@ -103,7 +95,6 @@
 
 	s.done = make(chan struct{}, 1)
 
-	// 获取Redis中的版本号
 	v, err := s.rc.Get(s.ctx, VersionKey).Result()
 	if err != nil && err != redis.Nil {
 		return err
@@ -113,21 +104,16 @@
 	}
 	existing, _ := goversion.NewVersion(v)
 	current, _ := goversion.NewVersion(version.Version)
-	// 如果当前版本号大于Redis中的版本号，则设置为当前版本号
 	if current.GreaterThan(existing) {
 		if err = s.rc.Set(s.ctx, VersionKey, version.Version, 0).Err(); err != nil {
 			return err
 		}
-	} else if current.LessThan(existing) {
-		// 如果当前版本号小于Redis中的版本号，打印一个信息, 提示用户升级
-		logger.Warnw("current version is less than redis version", nil, "current", current, "redis", existing)
-	}
-
-	go s.egressWorker() // 启动一个协程，用于处理Egress
+	}
+
+	go s.egressWorker()
 	return nil
 }
 
-// Stop 停止RedisStore
 func (s *RedisStore) Stop() {
 	select {
 	case <-s.done:
@@ -136,8 +122,6 @@
 	}
 }
 
-// StoreRoom 存储房间
-// 实现了ObjectStore接口
 func (s *RedisStore) StoreRoom(_ context.Context, room *livekit.Room, internal *livekit.RoomInternal) error {
 	if room.CreationTime == 0 {
 		now := time.Now()
@@ -145,20 +129,17 @@
 		room.CreationTimeMs = now.UnixMilli()
 	}
 
-	// 将Room对象序列化为字节切片
 	roomData, err := proto.Marshal(room)
 	if err != nil {
 		return err
 	}
 
-	// 使用Pipeline批量执行Redis操作
 	pp := s.rc.Pipeline()
-	// 将Room对象存储到Redis哈希表中
 	pp.HSet(s.ctx, RoomsKey, room.Name, roomData)
 
-	// 如果存在RoomInternal对象，则将其序列化并存储到Redis哈希表中
+	var internalData []byte
 	if internal != nil {
-		internalData, err := proto.Marshal(internal)
+		internalData, err = proto.Marshal(internal)
 		if err != nil {
 			return err
 		}
@@ -173,8 +154,6 @@
 	return nil
 }
 
-// LoadRoom 加载房间
-// 实现了ObjectStore->ServiceStore接口
 func (s *RedisStore) LoadRoom(_ context.Context, roomName livekit.RoomName, includeInternal bool) (*livekit.Room, *livekit.RoomInternal, error) {
 	pp := s.rc.Pipeline()
 	pp.HGet(s.ctx, RoomsKey, string(roomName))
@@ -216,8 +195,6 @@
 	return room, internal, nil
 }
 
-// ListRooms 列出房间
-// 实现了ServiceStore接口
 func (s *RedisStore) ListRooms(_ context.Context, roomNames []livekit.RoomName) ([]*livekit.Room, error) {
 	var items []string
 	var err error
@@ -253,8 +230,6 @@
 	return rooms, nil
 }
 
-// DeleteRoom 删除房间
-// 实现了ObjectStore->ServiceStore接口
 func (s *RedisStore) DeleteRoom(ctx context.Context, roomName livekit.RoomName) error {
 	_, _, err := s.LoadRoom(ctx, roomName, false)
 	if err == ErrRoomNotFound {
@@ -272,8 +247,6 @@
 	return err
 }
 
-// LockRoom 锁定房间
-// 实现了ObjectStore接口
 func (s *RedisStore) LockRoom(_ context.Context, roomName livekit.RoomName, duration time.Duration) (string, error) {
 	token := guid.New("LOCK")
 	key := RoomLockPrefix + string(roomName)
@@ -299,8 +272,6 @@
 	return "", ErrRoomLockFailed
 }
 
-// UnlockRoom 解锁房间
-// 实现了ObjectStore接口
 func (s *RedisStore) UnlockRoom(_ context.Context, roomName livekit.RoomName, uid string) error {
 	key := RoomLockPrefix + string(roomName)
 	res, err := s.unlockScript.Run(s.ctx, s.rc, []string{key}, uid).Result()
@@ -316,8 +287,6 @@
 	return nil
 }
 
-// StoreParticipant 存储参与者
-// 实现了ObjectStore接口
 func (s *RedisStore) StoreParticipant(_ context.Context, roomName livekit.RoomName, participant *livekit.ParticipantInfo) error {
 	key := RoomParticipantsPrefix + string(roomName)
 
@@ -329,8 +298,6 @@
 	return s.rc.HSet(s.ctx, key, participant.Identity, data).Err()
 }
 
-// LoadParticipant 加载参与者
-// 实现了ServiceStore接口
 func (s *RedisStore) LoadParticipant(_ context.Context, roomName livekit.RoomName, identity livekit.ParticipantIdentity) (*livekit.ParticipantInfo, error) {
 	key := RoomParticipantsPrefix + string(roomName)
 	data, err := s.rc.HGet(s.ctx, key, string(identity)).Result()
@@ -347,16 +314,11 @@
 	return &pi, nil
 }
 
-<<<<<<< HEAD
-// ListParticipants 列出参与者
-// 实现了ServiceStore接口
-=======
 func (s *RedisStore) HasParticipant(ctx context.Context, roomName livekit.RoomName, identity livekit.ParticipantIdentity) (bool, error) {
 	p, err := s.LoadParticipant(ctx, roomName, identity)
 	return p != nil, utils.ScreenError(err, ErrParticipantNotFound)
 }
 
->>>>>>> 3238ab8d
 func (s *RedisStore) ListParticipants(_ context.Context, roomName livekit.RoomName) ([]*livekit.ParticipantInfo, error) {
 	key := RoomParticipantsPrefix + string(roomName)
 	items, err := s.rc.HVals(s.ctx, key).Result()
@@ -377,16 +339,12 @@
 	return participants, nil
 }
 
-// DeleteParticipant 删除参与者
-// 实现了ObjectStore接口
 func (s *RedisStore) DeleteParticipant(_ context.Context, roomName livekit.RoomName, identity livekit.ParticipantIdentity) error {
 	key := RoomParticipantsPrefix + string(roomName)
 
 	return s.rc.HDel(s.ctx, key, string(identity)).Err()
 }
 
-// StoreEgress 存储Egress
-// 实现了EgressStore接口
 func (s *RedisStore) StoreEgress(_ context.Context, info *livekit.EgressInfo) error {
 	data, err := proto.Marshal(info)
 	if err != nil {
@@ -403,8 +361,6 @@
 	return nil
 }
 
-// LoadEgress 加载Egress
-// 实现了EgressStore接口
 func (s *RedisStore) LoadEgress(_ context.Context, egressID string) (*livekit.EgressInfo, error) {
 	data, err := s.rc.HGet(s.ctx, EgressKey, egressID).Result()
 	switch err {
@@ -424,8 +380,6 @@
 	}
 }
 
-// ListEgress 列出Egress
-// 实现了EgressStore接口
 func (s *RedisStore) ListEgress(_ context.Context, roomName livekit.RoomName, active bool) ([]*livekit.EgressInfo, error) {
 	var infos []*livekit.EgressInfo
 
@@ -480,8 +434,6 @@
 	return infos, nil
 }
 
-// UpdateEgress 更新Egress
-// 实现了EgressStore接口
 func (s *RedisStore) UpdateEgress(_ context.Context, info *livekit.EgressInfo) error {
 	data, err := proto.Marshal(info)
 	if err != nil {
@@ -505,7 +457,6 @@
 }
 
 // Deletes egress info 24h after the egress has ended
-// 定期清理结束超过24小时的Egress信息
 func (s *RedisStore) egressWorker() {
 	ticker := time.NewTicker(time.Minute * 30)
 	defer ticker.Stop()
@@ -523,7 +474,6 @@
 	}
 }
 
-// CleanEndedEgress 清理结束超过24小时的Egress信息
 func (s *RedisStore) CleanEndedEgress() error {
 	values, err := s.rc.HGetAll(s.ctx, EndedEgressKey).Result()
 	if err != nil && err != redis.Nil {
@@ -552,12 +502,10 @@
 	return nil
 }
 
-// egressEndedValue 返回房间名称和结束时间的格式化字符串，格式为"roomName|endedAt"
 func egressEndedValue(roomName string, endedAt int64) string {
 	return fmt.Sprintf("%s|%d", roomName, endedAt)
 }
 
-// parseEgressEnded 解析存储的Egress结束信息，返回房间名称和结束时间
 func parseEgressEnded(value string) (roomName string, endedAt int64, err error) {
 	s := strings.Split(value, "|")
 	if len(s) != 2 {
@@ -570,8 +518,6 @@
 	return
 }
 
-// StoreIngress 存储Ingress
-// 实现了IngressStore接口
 func (s *RedisStore) StoreIngress(ctx context.Context, info *livekit.IngressInfo) error {
 	err := s.storeIngress(ctx, info)
 	if err != nil {
@@ -581,7 +527,6 @@
 	return s.storeIngressState(ctx, info.IngressId, nil)
 }
 
-// storeIngress 存储Ingress
 func (s *RedisStore) storeIngress(_ context.Context, info *livekit.IngressInfo) error {
 	if info.IngressId == "" {
 		return errors.New("Missing IngressId")
@@ -659,7 +604,6 @@
 	return nil
 }
 
-// storeIngressState 存储Ingress状态
 func (s *RedisStore) storeIngressState(_ context.Context, ingressId string, state *livekit.IngressState) error {
 	if ingressId == "" {
 		return errors.New("Missing IngressId")
@@ -735,7 +679,6 @@
 	return nil
 }
 
-// loadIngress 加载Ingress
 func (s *RedisStore) loadIngress(c redis.Cmdable, ingressId string) (*livekit.IngressInfo, error) {
 	data, err := c.HGet(s.ctx, IngressKey, ingressId).Result()
 	switch err {
@@ -755,7 +698,6 @@
 	}
 }
 
-// loadIngressState 加载Ingress状态
 func (s *RedisStore) loadIngressState(c redis.Cmdable, ingressId string) (*livekit.IngressState, error) {
 	data, err := c.Get(s.ctx, IngressStatePrefix+ingressId).Result()
 	switch err {
@@ -775,8 +717,6 @@
 	}
 }
 
-// LoadIngress 加载Ingress
-// 实现了IngressStore接口
 func (s *RedisStore) LoadIngress(_ context.Context, ingressId string) (*livekit.IngressInfo, error) {
 	info, err := s.loadIngress(s.rc, ingressId)
 	if err != nil {
@@ -795,8 +735,6 @@
 	return info, nil
 }
 
-// LoadIngressFromStreamKey 通过流密钥加载Ingress信息
-// 实现了IngressStore接口
 func (s *RedisStore) LoadIngressFromStreamKey(_ context.Context, streamKey string) (*livekit.IngressInfo, error) {
 	ingressID, err := s.rc.HGet(s.ctx, StreamKeyKey, streamKey).Result()
 	switch err {
@@ -811,8 +749,6 @@
 	}
 }
 
-// ListIngress 列出Ingress
-// 实现了IngressStore接口
 func (s *RedisStore) ListIngress(_ context.Context, roomName livekit.RoomName) ([]*livekit.IngressInfo, error) {
 	var infos []*livekit.IngressInfo
 
@@ -879,20 +815,14 @@
 	return infos, nil
 }
 
-// UpdateIngress 更新Ingress
-// 实现了IngressStore接口
 func (s *RedisStore) UpdateIngress(ctx context.Context, info *livekit.IngressInfo) error {
 	return s.storeIngress(ctx, info)
 }
 
-// UpdateIngressState 更新Ingress状态
-// 实现了IngressStore接口
 func (s *RedisStore) UpdateIngressState(ctx context.Context, ingressId string, state *livekit.IngressState) error {
 	return s.storeIngressState(ctx, ingressId, state)
 }
 
-// DeleteIngress 删除Ingress
-// 实现了IngressStore接口
 func (s *RedisStore) DeleteIngress(_ context.Context, info *livekit.IngressInfo) error {
 	tx := s.rc.TxPipeline()
 	tx.SRem(s.ctx, RoomIngressPrefix+info.RoomName, info.IngressId)
@@ -908,8 +838,6 @@
 	return nil
 }
 
-// StoreAgentDispatch 存储AgentDispatch
-// 实现了AgentStore接口
 func (s *RedisStore) StoreAgentDispatch(_ context.Context, dispatch *livekit.AgentDispatch) error {
 	di := utils.CloneProto(dispatch)
 
@@ -929,15 +857,11 @@
 }
 
 // This will not delete the jobs created by the dispatch
-// 删除AgentDispatch
-// 实现了AgentStore接口
 func (s *RedisStore) DeleteAgentDispatch(_ context.Context, dispatch *livekit.AgentDispatch) error {
 	key := AgentDispatchPrefix + string(dispatch.Room)
 	return s.rc.HDel(s.ctx, key, dispatch.Id).Err()
 }
 
-// ListAgentDispatches 列出AgentDispatch
-// 实现了AgentStore接口
 func (s *RedisStore) ListAgentDispatches(_ context.Context, roomName livekit.RoomName) ([]*livekit.AgentDispatch, error) {
 	key := AgentDispatchPrefix + string(roomName)
 	dispatches, err := redisLoadAll[livekit.AgentDispatch](s.ctx, s, key)
@@ -971,8 +895,6 @@
 	return dispatches, nil
 }
 
-// StoreAgentJob 存储AgentJob
-// 实现了AgentStore接口
 func (s *RedisStore) StoreAgentJob(_ context.Context, job *livekit.Job) error {
 	if job.Room == nil {
 		return psrpc.NewErrorf(psrpc.InvalidArgument, "job doesn't have a valid Room field")
@@ -1000,8 +922,6 @@
 	return s.rc.HSet(s.ctx, key, job.Id, data).Err()
 }
 
-// DeleteAgentJob 删除AgentJob
-// 实现了AgentStore接口
 func (s *RedisStore) DeleteAgentJob(_ context.Context, job *livekit.Job) error {
 	if job.Room == nil {
 		return psrpc.NewErrorf(psrpc.InvalidArgument, "job doesn't have a valid Room field")
@@ -1011,7 +931,6 @@
 	return s.rc.HDel(s.ctx, key, job.Id).Err()
 }
 
-// redisStoreOne 存储一个对象
 func redisStoreOne(ctx context.Context, s *RedisStore, key, id string, p proto.Message) error {
 	if id == "" {
 		return errors.New("id is not set")
@@ -1023,13 +942,11 @@
 	return s.rc.HSet(s.ctx, key, id, data).Err()
 }
 
-// protoMsg 是proto.Message的类型约束
 type protoMsg[T any] interface {
 	*T
 	proto.Message
 }
 
-// redisLoadOne 从Redis加载单个对象，返回指定类型的proto消息
 func redisLoadOne[T any, P protoMsg[T]](ctx context.Context, s *RedisStore, key, id string, notFoundErr error) (P, error) {
 	data, err := s.rc.HGet(s.ctx, key, id).Result()
 	if err == redis.Nil {
@@ -1045,7 +962,6 @@
 	return p, err
 }
 
-// redisLoadAll 从Redis加载所有对象，返回指定类型的proto消息列表
 func redisLoadAll[T any, P protoMsg[T]](ctx context.Context, s *RedisStore, key string) ([]P, error) {
 	data, err := s.rc.HVals(s.ctx, key).Result()
 	if err == redis.Nil {
@@ -1066,8 +982,6 @@
 	return list, nil
 }
 
-// redisLoadBatch 从Redis按ID批量加载对象，返回指定类型的proto消息列表
-// 如果keepEmpty为true，则保持返回结果的顺序与IDs列表一致，不存在的ID对应的位置返回零值
 func redisLoadBatch[T any, P protoMsg[T]](ctx context.Context, s *RedisStore, key string, ids []string, keepEmpty bool) ([]P, error) {
 	data, err := s.rc.HMGet(s.ctx, key, ids...).Result()
 	if err == redis.Nil {
@@ -1105,7 +1019,6 @@
 	return list, nil
 }
 
-// redisIDs 返回Redis哈希中的所有键，并按照字典顺序排序
 func redisIDs(ctx context.Context, s *RedisStore, key string) ([]string, error) {
 	list, err := s.rc.HKeys(s.ctx, key).Result()
 	if err == redis.Nil {
@@ -1117,15 +1030,11 @@
 	return list, nil
 }
 
-// protoEntity 是集成了ID()方法的proto消息接口，用于支持按ID进行排序和操作
 type protoEntity[T any] interface {
 	protoMsg[T]
 	ID() string
 }
 
-// redisIterPage 从Redis中分页加载对象，支持分页偏移和数量限制
-// 如果page.AfterId不为空，则从该ID之后开始查询
-// 如果page.Limit大于0，则限制返回的最大数量
 func redisIterPage[T any, P protoEntity[T]](ctx context.Context, s *RedisStore, key string, page *livekit.Pagination) ([]P, error) {
 	if page == nil {
 		return redisLoadAll[T, P](ctx, s, key)
@@ -1157,14 +1066,12 @@
 	return redisLoadBatch[T, P](ctx, s, key, ids, false)
 }
 
-// sortProtos 对proto消息数组按照ID进行字典序排序
 func sortProtos[T any, P protoEntity[T]](arr []P) {
 	slices.SortFunc(arr, func(a, b P) int {
 		return strings.Compare(a.ID(), b.ID())
 	})
 }
 
-// sortPage 对proto消息数组按照ID进行排序，并根据分页参数限制返回结果数量
 func sortPage[T any, P protoEntity[T]](items []P, page *livekit.Pagination) []P {
 	sortProtos(items)
 	if page != nil {
