--- conflicted
+++ resolved
@@ -68,14 +68,8 @@
 	return
 }
 
-// CreateRoom 创建房间的Twirp方法的实现
-// 创建房间请求，包括房间名称、节点ID、Egress配置等
-// 如果请求中包含Egress配置，则需要确保EgressLauncher已连接
-// 如果房间名称长度超过限制，则返回错误
-// 选择一个节点来处理房间请求
-// 调用路由的CreateRoom方法创建房间
 func (s *RoomService) CreateRoom(ctx context.Context, req *livekit.CreateRoomRequest) (*livekit.Room, error) {
-	redactedReq := redactCreateRoomRequest(req) // 重写创建房间请求 修改配置而以，无需ctx介入
+	redactedReq := redactCreateRoomRequest(req)
 	RecordRequest(ctx, redactedReq)
 
 	AppendLogFields(ctx, "room", req.Name, "request", logger.Proto(redactedReq))
@@ -322,11 +316,6 @@
 	return room, nil
 }
 
-<<<<<<< HEAD
-// redactCreateRoomRequest 重写创建房间请求
-// 如果请求中没有Egress配置且没有元数据，则不需要重写
-// 否则，克隆请求并重写Egress配置和元数据
-=======
 func (s *RoomService) ForwardParticipant(ctx context.Context, req *livekit.ForwardParticipantRequest) (*livekit.ForwardParticipantResponse, error) {
 	RecordRequest(ctx, req)
 
@@ -345,7 +334,6 @@
 	return res, err
 }
 
->>>>>>> 3238ab8d
 func redactCreateRoomRequest(req *livekit.CreateRoomRequest) *livekit.CreateRoomRequest {
 	if req.Egress == nil && req.Metadata == "" {
 		// nothing to redact
@@ -356,15 +344,12 @@
 
 	if clone.Egress != nil {
 		if clone.Egress.Room != nil {
-			// 重写Egress的Room配置
 			egress.RedactEncodedOutputs(clone.Egress.Room)
 		}
 		if clone.Egress.Participant != nil {
-			// 重写Egress的Participant配置
 			egress.RedactAutoEncodedOutput(clone.Egress.Participant)
 		}
 		if clone.Egress.Tracks != nil {
-			// 重写Egress的Tracks配置
 			egress.RedactUpload(clone.Egress.Tracks)
 		}
 	}
