--- conflicted
+++ resolved
@@ -23,8 +23,7 @@
 
 //go:generate go run github.com/maxbrunsfeld/counterfeiter/v6 -generate
 
-// encapsulates CRUD operations for room settings // 封装了房间设置的CRUD操作
-// LocalStore和RedisStore实现了这个接口
+// encapsulates CRUD operations for room settings
 //
 //counterfeiter:generate . ObjectStore
 type ObjectStore interface {
@@ -32,50 +31,31 @@
 
 	// enable locking on a specific room to prevent race
 	// returns a (lock uuid, error)
-	// 启用对特定房间的锁定，以防止竞争
-	// 返回一个(锁定UUID, 错误)
 	LockRoom(ctx context.Context, roomName livekit.RoomName, duration time.Duration) (string, error)
-	// 解锁房间
 	UnlockRoom(ctx context.Context, roomName livekit.RoomName, uid string) error
-	// 存储房间的内部信息
+
 	StoreRoom(ctx context.Context, room *livekit.Room, internal *livekit.RoomInternal) error
-	// 存储参与者
+
 	StoreParticipant(ctx context.Context, roomName livekit.RoomName, participant *livekit.ParticipantInfo) error
-	// 删除参与者
 	DeleteParticipant(ctx context.Context, roomName livekit.RoomName, identity livekit.ParticipantIdentity) error
 }
 
-// 服务存储接口
-// 提供房间的加载、删除、列表等操作
-//
 //counterfeiter:generate . ServiceStore
 type ServiceStore interface {
-	// 加载房间
 	LoadRoom(ctx context.Context, roomName livekit.RoomName, includeInternal bool) (*livekit.Room, *livekit.RoomInternal, error)
-	// 删除房间
 	DeleteRoom(ctx context.Context, roomName livekit.RoomName) error
 
 	// ListRooms returns currently active rooms. if names is not nil, it'll filter and return
 	// only rooms that match
-	// 列出当前活跃的房间。如果names不为nil，它将过滤并返回
-	// 只匹配的房间
 	ListRooms(ctx context.Context, roomNames []livekit.RoomName) ([]*livekit.Room, error)
-	// 加载参与者
 	LoadParticipant(ctx context.Context, roomName livekit.RoomName, identity livekit.ParticipantIdentity) (*livekit.ParticipantInfo, error)
-	// 列出参与者
 	ListParticipants(ctx context.Context, roomName livekit.RoomName) ([]*livekit.ParticipantInfo, error)
 }
 
-<<<<<<< HEAD
-// 出口存储接口
-// 提供出口的存储、加载、列表等操作
-//
-=======
 type OSSServiceStore interface {
 	HasParticipant(context.Context, livekit.RoomName, livekit.ParticipantIdentity) (bool, error)
 }
 
->>>>>>> 3238ab8d
 //counterfeiter:generate . EgressStore
 type EgressStore interface {
 	StoreEgress(ctx context.Context, info *livekit.EgressInfo) error
@@ -84,9 +64,6 @@
 	UpdateEgress(ctx context.Context, info *livekit.EgressInfo) error
 }
 
-// 入口存储接口
-// 提供入口的存储、加载、列表等操作
-//
 //counterfeiter:generate . IngressStore
 type IngressStore interface {
 	StoreIngress(ctx context.Context, info *livekit.IngressInfo) error
@@ -98,24 +75,14 @@
 	DeleteIngress(ctx context.Context, info *livekit.IngressInfo) error
 }
 
-// 房间分配器接口
-// 提供房间的自动创建、选择节点、创建房间、验证创建房间等操作
-//
 //counterfeiter:generate . RoomAllocator
 type RoomAllocator interface {
-	// 从配置中获取自动创建房间标志
 	AutoCreateEnabled(ctx context.Context) bool
-	// 选择节点
 	SelectRoomNode(ctx context.Context, roomName livekit.RoomName, nodeID livekit.NodeID) error
-	// 创建房间
 	CreateRoom(ctx context.Context, req *livekit.CreateRoomRequest, isExplicit bool) (*livekit.Room, *livekit.RoomInternal, bool, error)
-	// 验证创建房间
 	ValidateCreateRoom(ctx context.Context, roomName livekit.RoomName) error
 }
 
-// SIP存储接口
-// 提供SIP的存储、加载、列表等操作
-//
 //counterfeiter:generate . SIPStore
 type SIPStore interface {
 	StoreSIPTrunk(ctx context.Context, info *livekit.SIPTrunkInfo) error
@@ -135,9 +102,6 @@
 	DeleteSIPDispatchRule(ctx context.Context, sipDispatchRuleID string) error
 }
 
-// 代理存储接口
-// 提供代理的存储、删除、列表等操作
-//
 //counterfeiter:generate . AgentStore
 type AgentStore interface {
 	StoreAgentDispatch(ctx context.Context, dispatch *livekit.AgentDispatch) error
