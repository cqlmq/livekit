--- conflicted
+++ resolved
@@ -50,12 +50,10 @@
 	ErrKeysNotSet                 = errors.New("one of key-file or keys must be provided")
 )
 
-// Config 定义了 LiveKit 服务器的所有配置选项
-// Config represents all configuration options for the LiveKit server
 type Config struct {
 	Port          uint32   `yaml:"port,omitempty"`
 	BindAddresses []string `yaml:"bind_addresses,omitempty"`
-	// PrometheusPort is deprecated 请使用 Prometheus.Port 代替
+	// PrometheusPort is deprecated
 	PrometheusPort uint32                   `yaml:"prometheus_port,omitempty"`
 	Prometheus     PrometheusConfig         `yaml:"prometheus,omitempty"`
 	RTC            RTCConfig                `yaml:"rtc,omitempty"`
@@ -85,8 +83,6 @@
 	NodeStats NodeStatsConfig `yaml:"node_stats,omitempty"`
 }
 
-// RTCConfig 定义了 WebRTC 相关的配置
-// RTCConfig defines WebRTC related configuration
 type RTCConfig struct {
 	rtcconfig.RTCConfig `yaml:",inline"`
 
@@ -105,7 +101,6 @@
 	// Throttle periods for pli/fir rtcp packets
 	PLIThrottle sfu.PLIThrottleConfig `yaml:"pli_throttle,omitempty"`
 
-	// Congestion control configuration
 	CongestionControl CongestionControlConfig `yaml:"congestion_control,omitempty"`
 
 	// allow TCP and TURN/TLS fallback
@@ -138,8 +133,6 @@
 	Credential string `yaml:"credential,omitempty"`
 }
 
-// CongestionControlConfig 定义了拥塞控制配置
-// CongestionControlConfig defines congestion control configuration
 type CongestionControlConfig struct {
 	Enabled    bool `yaml:"enabled,omitempty"`
 	AllowPause bool `yaml:"allow_pause,omitempty"`
@@ -169,8 +162,7 @@
 }
 
 type RoomConfig struct {
-	// 是否允许自动创建房间
-	// Enable automatic room creation
+	// enable rooms to be automatically created
 	AutoCreate         bool               `yaml:"auto_create,omitempty"`
 	EnabledCodecs      []CodecSpec        `yaml:"enabled_codecs,omitempty"`
 	MaxParticipants    uint32             `yaml:"max_participants,omitempty"`
@@ -196,15 +188,11 @@
 	FmtpLine string `yaml:"fmtp_line,omitempty"`
 }
 
-// LoggingConfig 定义了日志配置
-// LoggingConfig defines logging configuration
 type LoggingConfig struct {
 	logger.Config `yaml:",inline"`
 	PionLevel     string `yaml:"pion_level,omitempty"`
 }
 
-// TURNConfig 定义了 TURN 服务器配置
-// TURNConfig defines TURN server configuration
 type TURNConfig struct {
 	Enabled             bool   `yaml:"enabled,omitempty"`
 	Domain              string `yaml:"domain,omitempty"`
@@ -225,13 +213,12 @@
 	Regions      []RegionConfig `yaml:"regions,omitempty"`
 }
 
-// SignalRelayConfig 定义了信令配置
 type SignalRelayConfig struct {
-	RetryTimeout     time.Duration `yaml:"retry_timeout,omitempty"`      // 重试超时时间
-	MinRetryInterval time.Duration `yaml:"min_retry_interval,omitempty"` // 最小重试间隔时间
-	MaxRetryInterval time.Duration `yaml:"max_retry_interval,omitempty"` // 最大重试间隔时间
-	StreamBufferSize int           `yaml:"stream_buffer_size,omitempty"` // 流缓冲区大小
-	ConnectAttempts  int           `yaml:"connect_attempts,omitempty"`   // 连接尝试次数
+	RetryTimeout     time.Duration `yaml:"retry_timeout,omitempty"`
+	MinRetryInterval time.Duration `yaml:"min_retry_interval,omitempty"`
+	MaxRetryInterval time.Duration `yaml:"max_retry_interval,omitempty"`
+	StreamBufferSize int           `yaml:"stream_buffer_size,omitempty"`
+	ConnectAttempts  int           `yaml:"connect_attempts,omitempty"`
 }
 
 // RegionConfig lists available regions and their latitude/longitude, so the selector would prefer
@@ -242,41 +229,31 @@
 	Lon  float64 `yaml:"lon,omitempty"`
 }
 
-// LimitConfig 定义了限制配置
-// LimitConfig defines limit configuration
 type LimitConfig struct {
-	NumTracks              int32   `yaml:"num_tracks,omitempty"`               // 最大允许的轨道数量
-	BytesPerSec            float32 `yaml:"bytes_per_sec,omitempty"`            // 每秒允许的最大字节数
-	SubscriptionLimitVideo int32   `yaml:"subscription_limit_video,omitempty"` // 最大允许的视频订阅数量
-	SubscriptionLimitAudio int32   `yaml:"subscription_limit_audio,omitempty"` // 最大允许的音频订阅数量
-	MaxMetadataSize        uint32  `yaml:"max_metadata_size,omitempty"`        // 最大允许的元数据大小
+	NumTracks              int32   `yaml:"num_tracks,omitempty"`
+	BytesPerSec            float32 `yaml:"bytes_per_sec,omitempty"`
+	SubscriptionLimitVideo int32   `yaml:"subscription_limit_video,omitempty"`
+	SubscriptionLimitAudio int32   `yaml:"subscription_limit_audio,omitempty"`
+	MaxMetadataSize        uint32  `yaml:"max_metadata_size,omitempty"`
 	// total size of all attributes on a participant
-	MaxAttributesSize            uint32 `yaml:"max_attributes_size,omitempty"`             // 最大允许的属性大小
-	MaxRoomNameLength            int    `yaml:"max_room_name_length,omitempty"`            // 最大允许的房间名称长度
-	MaxParticipantIdentityLength int    `yaml:"max_participant_identity_length,omitempty"` // 最大允许的参与者标识长度
-	MaxParticipantNameLength     int    `yaml:"max_participant_name_length,omitempty"`     // 最大允许的参与者名称长度
-}
-
-// CheckRoomNameLength 检查房间名称长度是否符合限制
-// CheckRoomNameLength checks if the room name length is within the limit
+	MaxAttributesSize            uint32 `yaml:"max_attributes_size,omitempty"`
+	MaxRoomNameLength            int    `yaml:"max_room_name_length,omitempty"`
+	MaxParticipantIdentityLength int    `yaml:"max_participant_identity_length,omitempty"`
+	MaxParticipantNameLength     int    `yaml:"max_participant_name_length,omitempty"`
+}
+
 func (l LimitConfig) CheckRoomNameLength(name string) bool {
 	return l.MaxRoomNameLength == 0 || len(name) <= l.MaxRoomNameLength
 }
 
-// CheckParticipantNameLength 检查参与者名称长度是否符合限制
-// CheckParticipantNameLength checks if the participant name length is within the limit
 func (l LimitConfig) CheckParticipantNameLength(name string) bool {
 	return l.MaxParticipantNameLength == 0 || len(name) <= l.MaxParticipantNameLength
 }
 
-// CheckMetadataSize 检查元数据大小是否符合限制
-// CheckMetadataSize checks if the metadata size is within the limit
 func (l LimitConfig) CheckMetadataSize(metadata string) bool {
 	return l.MaxMetadataSize == 0 || uint32(len(metadata)) <= l.MaxMetadataSize
 }
 
-// CheckAttributesSize 检查属性大小是否符合限制
-// CheckAttributesSize checks if the attributes size is within the limit
 func (l LimitConfig) CheckAttributesSize(attributes map[string]string) bool {
 	if l.MaxAttributesSize == 0 {
 		return true
@@ -289,47 +266,36 @@
 	return uint32(total) <= l.MaxAttributesSize
 }
 
-// IngressConfig 定义了入口配置
-// IngressConfig defines ingress configuration
 type IngressConfig struct {
-	RTMPBaseURL string `yaml:"rtmp_base_url,omitempty"` // RTMP 基础 URL
-	WHIPBaseURL string `yaml:"whip_base_url,omitempty"` // WHIP 基础 URL
+	RTMPBaseURL string `yaml:"rtmp_base_url,omitempty"`
+	WHIPBaseURL string `yaml:"whip_base_url,omitempty"`
 }
 
 type SIPConfig struct{}
 
 type APIConfig struct {
 	// amount of time to wait for API to execute, default 2s
-	// 执行API请求的超时时间
 	ExecutionTimeout time.Duration `yaml:"execution_timeout,omitempty"`
 
 	// min amount of time to wait before checking for operation complete
-	// 检查API请求是否完成的间隔时间
 	CheckInterval time.Duration `yaml:"check_interval,omitempty"`
 
 	// max amount of time to wait before checking for operation complete
-	// 最大检查API请求是否完成的间隔时间
 	MaxCheckInterval time.Duration `yaml:"max_check_interval,omitempty"`
 }
 
-// PrometheusConfig 定义了 Prometheus 配置
-// PrometheusConfig defines Prometheus configuration
 type PrometheusConfig struct {
 	Port     uint32 `yaml:"port,omitempty"`
 	Username string `yaml:"username,omitempty"`
 	Password string `yaml:"password,omitempty"`
 }
 
-// ForwardStatsConfig 定义了转发统计配置
-// ForwardStatsConfig defines forward stats configuration
 type ForwardStatsConfig struct {
-	SummaryInterval time.Duration `yaml:"summary_interval,omitempty"` // 汇总间隔
-	ReportInterval  time.Duration `yaml:"report_interval,omitempty"`  // 报告间隔
-	ReportWindow    time.Duration `yaml:"report_window,omitempty"`    // 报告窗口
-}
-
-// DefaultAPIConfig 返回默认的 API 配置
-// DefaultAPIConfig returns default API configuration
+	SummaryInterval time.Duration `yaml:"summary_interval,omitempty"`
+	ReportInterval  time.Duration `yaml:"report_interval,omitempty"`
+	ReportWindow    time.Duration `yaml:"report_window,omitempty"`
+}
+
 func DefaultAPIConfig() APIConfig {
 	return APIConfig{
 		ExecutionTimeout: 2 * time.Second,
@@ -338,10 +304,6 @@
 	}
 }
 
-<<<<<<< HEAD
-// DefaultConfig 返回默认的配置
-// DefaultConfig returns default configuration
-=======
 type NodeStatsConfig struct {
 	StatsUpdateInterval           time.Duration   `yaml:"stats_update_interval,omitempty"`
 	StatsRateMeasurementIntervals []time.Duration `yaml:"stats_rate_measurement_intervals,omitempty"`
@@ -354,37 +316,16 @@
 	StatsMaxDelay:                 30 * time.Second,
 }
 
->>>>>>> 3238ab8d
 var DefaultConfig = Config{
-	Port: 7880, // 默认端口
+	Port: 7880,
 	RTC: RTCConfig{
-		RTCConfig: rtcconfig.RTCConfig{ // 默认RTC配置
-			UseExternalIP:     false,      // 是否使用外部IP
-			TCPPort:           7881,       // 默认TCP端口
-			ICEPortRangeStart: 0,          // 默认ICE端口范围开始
-			ICEPortRangeEnd:   0,          // 默认ICE端口范围结束
-			STUNServers:       []string{}, // 默认STUN服务器
+		RTCConfig: rtcconfig.RTCConfig{
+			UseExternalIP:     false,
+			TCPPort:           7881,
+			ICEPortRangeStart: 0,
+			ICEPortRangeEnd:   0,
+			STUNServers:       []string{},
 		},
-<<<<<<< HEAD
-		PacketBufferSize:      500,                          // 默认包缓冲区大小
-		PacketBufferSizeVideo: 500,                          // 默认视频包缓冲区大小
-		PacketBufferSizeAudio: 200,                          // 默认音频包缓冲区大小
-		PLIThrottle:           sfu.DefaultPLIThrottleConfig, // 默认PLI节流配置
-		CongestionControl: CongestionControlConfig{ // 默认拥塞控制配置
-			Enabled:                   true,                                         // 默认启用拥塞控制
-			AllowPause:                false,                                        // 默认不允许暂停
-			StreamAllocator:           streamallocator.DefaultStreamAllocatorConfig, // 默认流分配器配置
-			RemoteBWE:                 remotebwe.DefaultRemoteBWEConfig,             // 默认远程BWE配置
-			UseSendSideBWEInterceptor: false,                                        // 默认不使用发送端BWE拦截器
-			UseSendSideBWE:            false,                                        // 默认不使用发送端BWE
-			SendSideBWE:               sendsidebwe.DefaultSendSideBWEConfig,         // 默认发送端BWE配置
-		},
-	},
-	Audio: sfu.DefaultAudioConfig, // 默认音频配置
-	Video: VideoConfig{ // 默认视频配置
-		DynacastPauseDelay:   5 * time.Second,                       // 默认动态广播暂停延迟
-		StreamTrackerManager: sfu.DefaultStreamTrackerManagerConfig, // 默认流跟踪管理器配置
-=======
 		PacketBufferSize:      500,
 		PacketBufferSizeVideo: 500,
 		PacketBufferSizeAudio: 200,
@@ -405,73 +346,60 @@
 		DynacastPauseDelay:       5 * time.Second,
 		StreamTrackerManager:     sfu.DefaultStreamTrackerManagerConfig,
 		CodecRegressionThreshold: 5,
->>>>>>> 3238ab8d
 	},
-	Redis: redisLiveKit.RedisConfig{}, // 默认Redis配置
-	Room: RoomConfig{ // 默认房间配置
-		AutoCreate: true, // 默认自动创建房间
+	Redis: redisLiveKit.RedisConfig{},
+	Room: RoomConfig{
+		AutoCreate: true,
 		EnabledCodecs: []CodecSpec{
-			{Mime: mime.MimeTypeOpus.String()}, // 默认Opus编码
-			{Mime: mime.MimeTypeRED.String()},  // 默认RED编码
-			{Mime: mime.MimeTypeVP8.String()},  // 默认VP8编码
-			{Mime: mime.MimeTypeH264.String()}, // 默认H264编码
-			{Mime: mime.MimeTypeVP9.String()},  // 默认VP9编码
-			{Mime: mime.MimeTypeAV1.String()},  // 默认AV1编码
-			{Mime: mime.MimeTypeRTX.String()},  // 默认RTX编码
+			{Mime: mime.MimeTypeOpus.String()},
+			{Mime: mime.MimeTypeRED.String()},
+			{Mime: mime.MimeTypeVP8.String()},
+			{Mime: mime.MimeTypeH264.String()},
+			{Mime: mime.MimeTypeVP9.String()},
+			{Mime: mime.MimeTypeAV1.String()},
+			{Mime: mime.MimeTypeRTX.String()},
 		},
-		EmptyTimeout:       5 * 60,           // 默认空超时
-		DepartureTimeout:   20,               // 默认离开超时
-		CreateRoomEnabled:  true,             // 默认创建房间
-		CreateRoomTimeout:  10 * time.Second, // 默认创建房间超时
-		CreateRoomAttempts: 3,                // 默认创建房间尝试次数
+		EmptyTimeout:       5 * 60,
+		DepartureTimeout:   20,
+		CreateRoomEnabled:  true,
+		CreateRoomTimeout:  10 * time.Second,
+		CreateRoomAttempts: 3,
 	},
-	Limit: LimitConfig{ // 默认限制配置
-		MaxMetadataSize:              64000, // 默认最大元数据大小
-		MaxAttributesSize:            64000, // 默认最大属性大小
-		MaxRoomNameLength:            256,   // 默认最大房间名称长度
-		MaxParticipantIdentityLength: 256,   // 默认最大参与者标识长度
-		MaxParticipantNameLength:     256,   // 默认最大参与者名称长度
+	Limit: LimitConfig{
+		MaxMetadataSize:              64000,
+		MaxAttributesSize:            64000,
+		MaxRoomNameLength:            256,
+		MaxParticipantIdentityLength: 256,
+		MaxParticipantNameLength:     256,
 	},
-	Logging: LoggingConfig{ // 默认日志配置
-		PionLevel: "error", // 默认Pion日志级别
+	Logging: LoggingConfig{
+		PionLevel: "error",
 	},
-	TURN: TURNConfig{ // 默认TURN配置
-		Enabled: false, // 默认禁用TURN
+	TURN: TURNConfig{
+		Enabled: false,
 	},
-	NodeSelector: NodeSelectorConfig{ // 默认节点选择器配置
-		Kind:         "any",    // 默认节点类型
-		SortBy:       "random", // 默认排序方式
-		SysloadLimit: 0.9,      // 默认系统负载限制
-		CPULoadLimit: 0.9,      // 默认CPU负载限制
+	NodeSelector: NodeSelectorConfig{
+		Kind:         "any",
+		SortBy:       "random",
+		SysloadLimit: 0.9,
+		CPULoadLimit: 0.9,
 	},
-	SignalRelay: SignalRelayConfig{ // 默认信号中继配置
-		RetryTimeout:     7500 * time.Millisecond, // 默认重试超时 7.5秒
-		MinRetryInterval: 500 * time.Millisecond,  // 默认最小重试间隔 0.5秒
-		MaxRetryInterval: 4 * time.Second,         // 默认最大重试间隔 4秒
-		StreamBufferSize: 1000,                    // 默认流缓冲区大小 1000
-		ConnectAttempts:  3,                       // 默认连接尝试次数 3次
+	SignalRelay: SignalRelayConfig{
+		RetryTimeout:     7500 * time.Millisecond,
+		MinRetryInterval: 500 * time.Millisecond,
+		MaxRetryInterval: 4 * time.Second,
+		StreamBufferSize: 1000,
+		ConnectAttempts:  3,
 	},
-<<<<<<< HEAD
-	PSRPC:  rpc.DefaultPSRPCConfig,     // 默认PSRPC配置
-	Keys:   map[string]string{},        // 默认密钥配置
-	Metric: metric.DefaultMetricConfig, // 默认指标配置
-=======
 	PSRPC:     rpc.DefaultPSRPCConfig,
 	Keys:      map[string]string{},
 	Metric:    metric.DefaultMetricConfig,
 	WebHook:   webhook.DefaultWebHookConfig,
 	NodeStats: DefaultNodeStatsConfig,
->>>>>>> 3238ab8d
-}
-
-// NewConfig 创建并初始化配置对象
-// NewConfig creates and initializes a configuration object
-// 从默认配置开始, 根据命令行参数和配置文件进行更新
-// 优先级：命令行参数 > 配置文件 > 默认配置
-// Priority: command line arguments > config file > default configuration
+}
+
 func NewConfig(confString string, strictMode bool, c *cli.Context, baseFlags []cli.Flag) (*Config, error) {
-	// 从默认配置开始，采用yaml序列化，然后反序列化，从而创建一个全新的配置对象
-	// Start with default configuration, marshal to yaml, then unmarshal to create a new configuration object
+	// start with defaults
 	marshalled, err := yaml.Marshal(&DefaultConfig)
 	if err != nil {
 		return nil, err
@@ -483,51 +411,25 @@
 		return nil, err
 	}
 
-	// 如果配置字符串不为空，则从配置字符串中解析配置
 	if confString != "" {
 		decoder := yaml.NewDecoder(strings.NewReader(confString))
-		decoder.KnownFields(strictMode) // 用于控制 YAML 解析器对未知字段的处理方式, 如果 strictMode 为 true, 则 YAML 解析器会拒绝未知字段
+		decoder.KnownFields(strictMode)
 		if err := decoder.Decode(&conf); err != nil {
 			return nil, fmt.Errorf("could not parse config: %v", err)
 		}
 	}
 
-	// 如果命令行参数不为空，则从命令行参数中更新配置
 	if c != nil {
 		if err := conf.updateFromCLI(c, baseFlags); err != nil {
 			return nil, err
 		}
 	}
 
-	// 如果日志级别不为空, 则使用日志级别
-	if conf.LogLevel != "" {
-		conf.Logging.Level = conf.LogLevel
-	}
-	// 如果日志级别为空, 并且开发模式为true, 则默认使用debug级别
-	if conf.Logging.Level == "" && conf.Development {
-		conf.Logging.Level = "debug"
-	}
-	// 如果pion日志级别不为空, 则使用pion日志级别
-	if conf.Logging.PionLevel != "" {
-		if conf.Logging.ComponentLevels == nil {
-			conf.Logging.ComponentLevels = map[string]string{}
-		}
-		conf.Logging.ComponentLevels["transport.pion"] = conf.Logging.PionLevel
-		conf.Logging.ComponentLevels["pion"] = conf.Logging.PionLevel
-	}
-	// 初始化日志
-	// add code here at 2025-03-09 cqlmq
-	logger.InitFromConfig(&conf.Logging.Config, "")
-
-	// 验证 RTC 配置
-	// 在 Validate 方法中，会根据 development 参数设置默认值， 比如可以获取到NodeIP
-	st := time.Now()
 	if err := conf.RTC.Validate(conf.Development); err != nil {
 		return nil, fmt.Errorf("could not validate RTC config: %v", err)
 	}
-	logger.Infow("conf.RTC.Validate", "nodeIP", conf.RTC.NodeIP, "time", time.Since(st))
-
-	// 扩展环境变量, 扩展 ~ 路径符号
+
+	// expand env vars in filenames
 	file, err := homedir.Expand(os.ExpandEnv(conf.KeyFile))
 	if err != nil {
 		return nil, err
@@ -537,8 +439,6 @@
 	// set defaults for Turn relay if none are set
 	if conf.TURN.RelayPortRangeStart == 0 || conf.TURN.RelayPortRangeEnd == 0 {
 		// to make it easier to run in dev mode/docker, default to two ports
-		// 如果开发模式为true, 则默认使用30000-30002端口 便于监测
-		// 如果开发模式为false, 则默认使用30000-40000端口 适合生产环境
 		if conf.Development {
 			conf.TURN.RelayPortRangeStart = 30000
 			conf.TURN.RelayPortRangeEnd = 30002
@@ -548,16 +448,27 @@
 		}
 	}
 
+	if conf.LogLevel != "" {
+		conf.Logging.Level = conf.LogLevel
+	}
+	if conf.Logging.Level == "" && conf.Development {
+		conf.Logging.Level = "debug"
+	}
+	if conf.Logging.PionLevel != "" {
+		if conf.Logging.ComponentLevels == nil {
+			conf.Logging.ComponentLevels = map[string]string{}
+		}
+		conf.Logging.ComponentLevels["transport.pion"] = conf.Logging.PionLevel
+		conf.Logging.ComponentLevels["pion"] = conf.Logging.PionLevel
+	}
+
 	// copy over legacy limits
-	// 如果房间最大元数据大小不为0, 则使用房间最大元数据大小
 	if conf.Room.MaxMetadataSize != 0 {
 		conf.Limit.MaxMetadataSize = conf.Room.MaxMetadataSize
 	}
-	// 如果房间最大参与者标识长度不为0, 则使用房间最大参与者标识长度
 	if conf.Room.MaxParticipantIdentityLength != 0 {
 		conf.Limit.MaxParticipantIdentityLength = conf.Room.MaxParticipantIdentityLength
 	}
-	// 如果房间最大房间名称长度不为0, 则使用房间最大房间名称长度
 	if conf.Room.MaxRoomNameLength != 0 {
 		conf.Limit.MaxRoomNameLength = conf.Room.MaxRoomNameLength
 	}
@@ -582,14 +493,6 @@
 	TagPrefix string
 }
 
-// ToCLIFlagNames 将配置转换为命令行参数名称
-// ToCLIFlagNames converts configuration to command line argument names
-// 将配置转换为命令行参数名称
-// 遍历配置的每个字段，获取yaml标签的名称，如果yaml标签的名称不为空，则将yaml标签的名称作为命令行参数的名称
-// 如果yaml标签的名称为空，则将字段名称作为命令行参数的名称
-// 如果yaml标签的名称为-，则跳过该字段
-// 如果yaml标签的名称为inline，则将字段名称作为命令行参数的名称
-// 跳过existingFlags中已经存在的命令行参数名称
 func (conf *Config) ToCLIFlagNames(existingFlags []cli.Flag) map[string]reflect.Value {
 	existingFlagNames := map[string]bool{}
 	for _, flag := range existingFlags {
@@ -607,7 +510,7 @@
 			// inspect yaml tag from struct field to get path
 			field := currNode.TypeNode.Type().Field(i)
 			yamlTagArray := strings.SplitN(field.Tag.Get("yaml"), ",", 2)
-			yamlTag := yamlTagArray[0] // 获取yaml标签的名称
+			yamlTag := yamlTagArray[0]
 			isInline := false
 			if len(yamlTagArray) > 1 && yamlTagArray[1] == "inline" {
 				isInline = true
@@ -670,17 +573,13 @@
 	if !conf.Development {
 		for key, secret := range conf.Keys {
 			if len(secret) < 32 {
-				err := fmt.Errorf("secret is too short, should be at least 32 characters for security apiKey: %s", key)
-				// logger.Warnw(err.Error(), nil)
-				return err
+				logger.Errorw("secret is too short, should be at least 32 characters for security", nil, "apiKey", key)
 			}
 		}
 	}
 	return nil
 }
 
-// GenerateCLIFlags 生成命令行参数
-// GenerateCLIFlags generates command line arguments
 func GenerateCLIFlags(existingFlags []cli.Flag, hidden bool) ([]cli.Flag, error) {
 	blankConfig := &Config{}
 	flags := make([]cli.Flag, 0)
@@ -769,20 +668,16 @@
 	return flags, nil
 }
 
-// updateFromCLI 从命令行参数中更新配置
-// updateFromCLI updates configuration from command line arguments
 func (conf *Config) updateFromCLI(c *cli.Context, baseFlags []cli.Flag) error {
 	generatedFlagNames := conf.ToCLIFlagNames(baseFlags)
 	for _, flag := range c.App.Flags {
-		flagName := flag.Names()[0] // 获取命令行参数的名称
-
-		// 如果命令行参数未设置，并且不是在单元测试中，则跳过
+		flagName := flag.Names()[0]
+
 		// the `c.App.Name != "test"` check is needed because `c.IsSet(...)` is always false in unit tests
 		if !c.IsSet(flagName) && c.App.Name != "test" {
 			continue
 		}
 
-		// 获取命令行参数的值
 		configValue, ok := generatedFlagNames[flagName]
 		if !ok {
 			continue
@@ -857,8 +752,6 @@
 	return nil
 }
 
-// unmarshalKeys 将密钥字符串反序列化为map[string]string
-// unmarshalKeys unmarshals the keys string into a map[string]string
 func (conf *Config) unmarshalKeys(keys string) error {
 	temp := make(map[string]interface{})
 	if err := yaml.Unmarshal([]byte(keys), temp); err != nil {
@@ -875,18 +768,11 @@
 	return nil
 }
 
-// LimitConfig 限制配置
-func (conf *Config) GetLimitConfig() LimitConfig {
-	return conf.Limit
-}
-
 // Note: only pass in logr.Logger with default depth
 func SetLogger(l logger.Logger) {
 	logger.SetLogger(l, "livekit")
 }
 
-// Deprecated: 在NewConfig中调用, 本方法已废弃
 func InitLoggerFromConfig(config *LoggingConfig) {
-	// delete code here at 2025-03-09 cqlmq
-	// logger.InitFromConfig(&config.Config, "livekit")
+	logger.InitFromConfig(&config.Config, "livekit")
 }