// Copyright 2023 LiveKit, Inc.
//
// Licensed under the Apache License, Version 2.0 (the "License");
// you may not use this file except in compliance with the License.
// You may obtain a copy of the License at
//
//     http://www.apache.org/licenses/LICENSE-2.0
//
// Unless required by applicable law or agreed to in writing, software
// distributed under the License is distributed on an "AS IS" BASIS,
// WITHOUT WARRANTIES OR CONDITIONS OF ANY KIND, either express or implied.
// See the License for the specific language governing permissions and
// limitations under the License.

package types

import (
	"fmt"
	"time"

	"github.com/pion/rtcp"
	"github.com/pion/webrtc/v4"

	"github.com/livekit/protocol/auth"
	"github.com/livekit/protocol/livekit"
	"github.com/livekit/protocol/logger"
	"github.com/livekit/protocol/utils"

	"github.com/livekit/livekit-server/pkg/routing"
	"github.com/livekit/livekit-server/pkg/sfu"
	"github.com/livekit/livekit-server/pkg/sfu/buffer"
	"github.com/livekit/livekit-server/pkg/sfu/mime"
	"github.com/livekit/livekit-server/pkg/sfu/pacer"
)

//go:generate go run github.com/maxbrunsfeld/counterfeiter/v6 -generate

//counterfeiter:generate . WebsocketClient
type WebsocketClient interface {
	ReadMessage() (messageType int, p []byte, err error)
	WriteMessage(messageType int, data []byte) error
	WriteControl(messageType int, data []byte, deadline time.Time) error
	SetReadDeadline(deadline time.Time) error
	Close() error
}

type AddSubscriberParams struct {
	AllTracks bool
	TrackIDs  []livekit.TrackID
}

// ---------------------------------------------

type MigrateState int32

const (
	MigrateStateInit MigrateState = iota
	MigrateStateSync
	MigrateStateComplete
)

func (m MigrateState) String() string {
	switch m {
	case MigrateStateInit:
		return "MIGRATE_STATE_INIT"
	case MigrateStateSync:
		return "MIGRATE_STATE_SYNC"
	case MigrateStateComplete:
		return "MIGRATE_STATE_COMPLETE"
	default:
		return fmt.Sprintf("%d", int(m))
	}
}

// ---------------------------------------------

type SubscribedCodecQuality struct {
	CodecMime mime.MimeType
	Quality   livekit.VideoQuality
}

// ---------------------------------------------

// ParticipantCloseReason 表示参与者关闭的原因
type ParticipantCloseReason int

const (
	ParticipantCloseReasonNone                            ParticipantCloseReason = iota // 无
	ParticipantCloseReasonClientRequestLeave                                            // 客户端请求离开
	ParticipantCloseReasonRoomManagerStop                                               // 房间管理器停止
	ParticipantCloseReasonVerifyFailed                                                  // 验证失败
	ParticipantCloseReasonJoinFailed                                                    // 加入失败
	ParticipantCloseReasonJoinTimeout                                                   // 加入超时
	ParticipantCloseReasonMessageBusFailed                                              // 消息总线失败
	ParticipantCloseReasonPeerConnectionDisconnected                                    // 对等连接断开
	ParticipantCloseReasonDuplicateIdentity                                             // 重复身份
	ParticipantCloseReasonMigrationComplete                                             // 迁移完成
	ParticipantCloseReasonStale                                                         // 过时
	ParticipantCloseReasonServiceRequestRemoveParticipant                               // 服务请求移除参与者
	ParticipantCloseReasonServiceRequestDeleteRoom                                      // 服务请求删除房间
	ParticipantCloseReasonSimulateMigration                                             // 模拟迁移
	ParticipantCloseReasonSimulateNodeFailure                                           // 模拟节点失败
	ParticipantCloseReasonSimulateServerLeave                                           // 模拟服务器离开
	ParticipantCloseReasonSimulateLeaveRequest                                          // 模拟离开请求
	ParticipantCloseReasonNegotiateFailed                                               // 协商失败
	ParticipantCloseReasonMigrationRequested                                            // 迁移请求
	ParticipantCloseReasonPublicationError                                              // 发布错误
	ParticipantCloseReasonSubscriptionError                                             // 订阅错误
	ParticipantCloseReasonDataChannelError                                              // 数据通道错误
	ParticipantCloseReasonMigrateCodecMismatch                                          // 迁移编码器不匹配
	ParticipantCloseReasonSignalSourceClose                                             // 信号源关闭
	ParticipantCloseReasonRoomClosed                                                    // 房间关闭
	ParticipantCloseReasonUserUnavailable                                               // 用户不可用
	ParticipantCloseReasonUserRejected                                                  // 用户拒绝
)

func (p ParticipantCloseReason) String() string {
	switch p {
	case ParticipantCloseReasonNone:
		return "NONE"
	case ParticipantCloseReasonClientRequestLeave:
		return "CLIENT_REQUEST_LEAVE"
	case ParticipantCloseReasonRoomManagerStop:
		return "ROOM_MANAGER_STOP"
	case ParticipantCloseReasonVerifyFailed:
		return "VERIFY_FAILED"
	case ParticipantCloseReasonJoinFailed:
		return "JOIN_FAILED"
	case ParticipantCloseReasonJoinTimeout:
		return "JOIN_TIMEOUT"
	case ParticipantCloseReasonMessageBusFailed:
		return "MESSAGE_BUS_FAILED"
	case ParticipantCloseReasonPeerConnectionDisconnected:
		return "PEER_CONNECTION_DISCONNECTED"
	case ParticipantCloseReasonDuplicateIdentity:
		return "DUPLICATE_IDENTITY"
	case ParticipantCloseReasonMigrationComplete:
		return "MIGRATION_COMPLETE"
	case ParticipantCloseReasonStale:
		return "STALE"
	case ParticipantCloseReasonServiceRequestRemoveParticipant:
		return "SERVICE_REQUEST_REMOVE_PARTICIPANT"
	case ParticipantCloseReasonServiceRequestDeleteRoom:
		return "SERVICE_REQUEST_DELETE_ROOM"
	case ParticipantCloseReasonSimulateMigration:
		return "SIMULATE_MIGRATION"
	case ParticipantCloseReasonSimulateNodeFailure:
		return "SIMULATE_NODE_FAILURE"
	case ParticipantCloseReasonSimulateServerLeave:
		return "SIMULATE_SERVER_LEAVE"
	case ParticipantCloseReasonSimulateLeaveRequest:
		return "SIMULATE_LEAVE_REQUEST"
	case ParticipantCloseReasonNegotiateFailed:
		return "NEGOTIATE_FAILED"
	case ParticipantCloseReasonMigrationRequested:
		return "MIGRATION_REQUESTED"
	case ParticipantCloseReasonPublicationError:
		return "PUBLICATION_ERROR"
	case ParticipantCloseReasonSubscriptionError:
		return "SUBSCRIPTION_ERROR"
	case ParticipantCloseReasonDataChannelError:
		return "DATA_CHANNEL_ERROR"
	case ParticipantCloseReasonMigrateCodecMismatch:
		return "MIGRATE_CODEC_MISMATCH"
	case ParticipantCloseReasonSignalSourceClose:
		return "SIGNAL_SOURCE_CLOSE"
	case ParticipantCloseReasonRoomClosed:
		return "ROOM_CLOSED"
	case ParticipantCloseReasonUserUnavailable:
		return "USER_UNAVAILABLE"
	case ParticipantCloseReasonUserRejected:
		return "USER_REJECTED"
	default:
		return fmt.Sprintf("%d", int(p))
	}
}

func (p ParticipantCloseReason) ToDisconnectReason() livekit.DisconnectReason {
	switch p {
	case ParticipantCloseReasonClientRequestLeave, ParticipantCloseReasonSimulateLeaveRequest:
		return livekit.DisconnectReason_CLIENT_INITIATED
	case ParticipantCloseReasonRoomManagerStop:
		return livekit.DisconnectReason_SERVER_SHUTDOWN
	case ParticipantCloseReasonVerifyFailed, ParticipantCloseReasonJoinFailed, ParticipantCloseReasonJoinTimeout, ParticipantCloseReasonMessageBusFailed:
		// expected to be connected but is not
		return livekit.DisconnectReason_JOIN_FAILURE
	case ParticipantCloseReasonPeerConnectionDisconnected:
		return livekit.DisconnectReason_STATE_MISMATCH
	case ParticipantCloseReasonDuplicateIdentity, ParticipantCloseReasonStale:
		return livekit.DisconnectReason_DUPLICATE_IDENTITY
	case ParticipantCloseReasonMigrationRequested, ParticipantCloseReasonMigrationComplete, ParticipantCloseReasonSimulateMigration:
		return livekit.DisconnectReason_MIGRATION
	case ParticipantCloseReasonServiceRequestRemoveParticipant:
		return livekit.DisconnectReason_PARTICIPANT_REMOVED
	case ParticipantCloseReasonServiceRequestDeleteRoom:
		return livekit.DisconnectReason_ROOM_DELETED
	case ParticipantCloseReasonSimulateNodeFailure, ParticipantCloseReasonSimulateServerLeave:
		return livekit.DisconnectReason_SERVER_SHUTDOWN
	case ParticipantCloseReasonNegotiateFailed, ParticipantCloseReasonPublicationError, ParticipantCloseReasonSubscriptionError, ParticipantCloseReasonDataChannelError, ParticipantCloseReasonMigrateCodecMismatch:
		return livekit.DisconnectReason_STATE_MISMATCH
	case ParticipantCloseReasonSignalSourceClose:
		return livekit.DisconnectReason_SIGNAL_CLOSE
	case ParticipantCloseReasonRoomClosed:
		return livekit.DisconnectReason_ROOM_CLOSED
	case ParticipantCloseReasonUserUnavailable:
		return livekit.DisconnectReason_USER_UNAVAILABLE
	case ParticipantCloseReasonUserRejected:
		return livekit.DisconnectReason_USER_REJECTED
	default:
		// the other types will map to unknown reason
		return livekit.DisconnectReason_UNKNOWN_REASON
	}
}

// ---------------------------------------------

// SignallingCloseReason 表示信令关闭的原因
type SignallingCloseReason int

const (
	SignallingCloseReasonUnknown                        SignallingCloseReason = iota // 未知
	SignallingCloseReasonMigration                                                   // 迁移
	SignallingCloseReasonResume                                                      // 恢复
	SignallingCloseReasonTransportFailure                                            // 传输失败
	SignallingCloseReasonFullReconnectPublicationError                               // 全连接发布错误
	SignallingCloseReasonFullReconnectSubscriptionError                              // 全连接订阅错误
	SignallingCloseReasonFullReconnectDataChannelError                               // 全连接数据通道错误
	SignallingCloseReasonFullReconnectNegotiateFailed                                // 全连接协商失败
	SignallingCloseReasonParticipantClose                                            // 参与者关闭
	SignallingCloseReasonDisconnectOnResume                                          // 断开连接恢复
	SignallingCloseReasonDisconnectOnResumeNoMessages                                // 断开连接恢复没有消息
)

func (s SignallingCloseReason) String() string {
	switch s {
	case SignallingCloseReasonUnknown:
		return "UNKNOWN"
	case SignallingCloseReasonMigration:
		return "MIGRATION"
	case SignallingCloseReasonResume:
		return "RESUME"
	case SignallingCloseReasonTransportFailure:
		return "TRANSPORT_FAILURE"
	case SignallingCloseReasonFullReconnectPublicationError:
		return "FULL_RECONNECT_PUBLICATION_ERROR"
	case SignallingCloseReasonFullReconnectSubscriptionError:
		return "FULL_RECONNECT_SUBSCRIPTION_ERROR"
	case SignallingCloseReasonFullReconnectDataChannelError:
		return "FULL_RECONNECT_DATA_CHANNEL_ERROR"
	case SignallingCloseReasonFullReconnectNegotiateFailed:
		return "FULL_RECONNECT_NEGOTIATE_FAILED"
	case SignallingCloseReasonParticipantClose:
		return "PARTICIPANT_CLOSE"
	case SignallingCloseReasonDisconnectOnResume:
		return "DISCONNECT_ON_RESUME"
	case SignallingCloseReasonDisconnectOnResumeNoMessages:
		return "DISCONNECT_ON_RESUME_NO_MESSAGES"
	default:
		return fmt.Sprintf("%d", int(s))
	}
}

// ---------------------------------------------

//counterfeiter:generate . Participant 参与者接口
type Participant interface {
	ID() livekit.ParticipantID             // 参与者ID
	Identity() livekit.ParticipantIdentity // 参与者身份
	State() livekit.ParticipantInfo_State  // 参与者状态
	ConnectedAt() time.Time                // 连接时间
	CloseReason() ParticipantCloseReason   // 关闭原因
	Kind() livekit.ParticipantInfo_Kind    // 参与者类型
	IsRecorder() bool                      // 是否为记录器
	IsDependent() bool                     // 是否为依赖
	IsAgent() bool                         // 是否为代理

	CanSkipBroadcast() bool            // 是否可以跳过广播
	Version() utils.TimedVersion       // 版本
	ToProto() *livekit.ParticipantInfo // 转换为参与者信息

	IsPublisher() bool                                                                // 是否为发布者
	GetPublishedTrack(trackID livekit.TrackID) MediaTrack                             // 获取已发布的轨道
	GetPublishedTracks() []MediaTrack                                                 // 获取已发布的轨道列表
	RemovePublishedTrack(track MediaTrack, isExpectedToResume bool, shouldClose bool) // 移除已发布的轨道

	GetAudioLevel() (smoothedLevel float64, active bool) // 获取音频级别

	// HasPermission checks permission of the subscriber by identity. Returns true if subscriber is allowed to subscribe
	// to the track with trackID
	HasPermission(trackID livekit.TrackID, subIdentity livekit.ParticipantIdentity) bool // 检查订阅者的权限

	// permissions
	Hidden() bool // 是否隐藏

	Close(sendLeave bool, reason ParticipantCloseReason, isExpectedToResume bool) error // 关闭

	SubscriptionPermission() (*livekit.SubscriptionPermission, utils.TimedVersion) // 订阅权限

	// updates from remotes
	UpdateSubscriptionPermission(
		subscriptionPermission *livekit.SubscriptionPermission, // 订阅权限
		timedVersion utils.TimedVersion, // 时间版本
		resolverBySid func(participantID livekit.ParticipantID) LocalParticipant, // 解析器
	) error // 更新订阅权限

	DebugInfo() map[string]interface{} // 调试信息

	OnMetrics(callback func(Participant, *livekit.DataPacket)) // 指标回调
}

// -------------------------------------------------------
// 添加轨道参数
type AddTrackParams struct {
	Stereo bool // 立体声
	Red    bool // 红色, 意思是？？
}

//counterfeiter:generate . LocalParticipant 本地参与者接口
type LocalParticipant interface {
	Participant // 继承参与者接口

	ToProtoWithVersion() (*livekit.ParticipantInfo, utils.TimedVersion) // 转换为参与者信息

	// getters 获取器
	GetTrailer() []byte                                         // 获取尾部
	GetLogger() logger.Logger                                   // 获取日志
	GetAdaptiveStream() bool                                    // 获取自适应流
	ProtocolVersion() ProtocolVersion                           // 协议版本
	SupportsSyncStreamID() bool                                 // 支持同步流ID
	SupportsTransceiverReuse() bool                             // 支持转换器重用
	IsClosed() bool                                             // 是否关闭
	IsReady() bool                                              // 是否准备就绪
	IsDisconnected() bool                                       // 是否断开连接
	Disconnected() <-chan struct{}                              // 断开连接通道
	IsIdle() bool                                               // 是否空闲
	SubscriberAsPrimary() bool                                  // 订阅者是否为主
	GetClientInfo() *livekit.ClientInfo                         // 获取客户端信息
	GetClientConfiguration() *livekit.ClientConfiguration       // 获取客户端配置
	GetBufferFactory() *buffer.Factory                          // 获取缓冲区工厂
	GetPlayoutDelayConfig() *livekit.PlayoutDelay               // 获取播放延迟配置
	GetPendingTrack(trackID livekit.TrackID) *livekit.TrackInfo // 获取待处理的轨道
	GetICEConnectionInfo() []*ICEConnectionInfo                 // 获取ICE连接信息
	HasConnected() bool                                         // 是否连接
	GetEnabledPublishCodecs() []*livekit.Codec                  // 获取启用的发布编码器

	SetResponseSink(sink routing.MessageSink)           // 设置响应接收器
	CloseSignalConnection(reason SignallingCloseReason) // 关闭信令连接
	UpdateLastSeenSignal()                              // 更新最后看到的信令
	SetSignalSourceValid(valid bool)                    // 设置信令源有效
	HandleSignalSourceClose()                           // 处理信令源关闭

	// updates 更新
	CheckMetadataLimits(name string, metadata string, attributes map[string]string) error // 检查元数据限制
	SetName(name string)                                                                  // 设置名称
	SetMetadata(metadata string)                                                          // 设置元数据
	SetAttributes(attributes map[string]string)                                           // 设置属性
	UpdateAudioTrack(update *livekit.UpdateLocalAudioTrack) error                         // 更新音频轨道
	UpdateVideoTrack(update *livekit.UpdateLocalVideoTrack) error                         // 更新视频轨道

	// permissions 权限
	ClaimGrants() *auth.ClaimGrants                               // 声明授权
	SetPermission(permission *livekit.ParticipantPermission) bool // 设置权限
	CanPublish() bool                                             // 是否可以发布
	CanPublishSource(source livekit.TrackSource) bool             // 是否可以发布源
	CanSubscribe() bool                                           // 是否可以订阅
	CanPublishData() bool                                         // 是否可以发布数据

	// PeerConnection 对等连接
	AddICECandidate(candidate webrtc.ICECandidateInit, target livekit.SignalTarget)       // 添加ICE候选者
	HandleOffer(sdp webrtc.SessionDescription) error                                      // 处理Offer
	GetAnswer() (webrtc.SessionDescription, error)                                        // 获取Answer
	AddTrack(req *livekit.AddTrackRequest)                                                // 添加轨道
	SetTrackMuted(trackID livekit.TrackID, muted bool, fromAdmin bool) *livekit.TrackInfo // 设置轨道静音

	HandleAnswer(sdp webrtc.SessionDescription)                                                                                          // 处理Answer
	Negotiate(force bool)                                                                                                                // 协商
	ICERestart(iceConfig *livekit.ICEConfig)                                                                                             // 重启ICE
	AddTrackLocal(trackLocal webrtc.TrackLocal, params AddTrackParams) (*webrtc.RTPSender, *webrtc.RTPTransceiver, error)                // 添加本地轨道
	AddTransceiverFromTrackLocal(trackLocal webrtc.TrackLocal, params AddTrackParams) (*webrtc.RTPSender, *webrtc.RTPTransceiver, error) // 添加本地轨道
	RemoveTrackLocal(sender *webrtc.RTPSender) error                                                                                     // 移除本地轨道

	WriteSubscriberRTCP(pkts []rtcp.Packet) error // 写入订阅者RTCP

	// subscriptions 订阅
	SubscribeToTrack(trackID livekit.TrackID)                                                     // 订阅轨道
	UnsubscribeFromTrack(trackID livekit.TrackID)                                                 // 取消订阅轨道
	UpdateSubscribedTrackSettings(trackID livekit.TrackID, settings *livekit.UpdateTrackSettings) // 更新订阅轨道设置
	GetSubscribedTracks() []SubscribedTrack                                                       // 获取订阅轨道
	IsTrackNameSubscribed(publisherIdentity livekit.ParticipantIdentity, trackName string) bool   // 是否订阅轨道名称
	Verify() bool                                                                                 // 验证
	VerifySubscribeParticipantInfo(pID livekit.ParticipantID, version uint32)                     // 验证订阅参与者信息
	// WaitUntilSubscribed waits until all subscriptions have been settled, or if the timeout
	// has been reached. If the timeout expires, it will return an error.
	WaitUntilSubscribed(timeout time.Duration) error                                          // 等待订阅
	StopAndGetSubscribedTracksForwarderState() map[livekit.TrackID]*livekit.RTPForwarderState // 停止并获取订阅轨道转发器状态
	SupportsCodecChange() bool                                                                // 支持编码器改变

	// returns list of participant identities that the current participant is subscribed to
<<<<<<< HEAD
	GetSubscribedParticipants() []livekit.ParticipantID // 获取订阅参与者
	IsSubscribedTo(sid livekit.ParticipantID) bool      // 是否订阅

	GetConnectionQuality() *livekit.ConnectionQualityInfo // 获取连接质量

	// server sent messages 服务器发送消息
	SendJoinResponse(joinResponse *livekit.JoinResponse) error                                                                  // 发送加入响应
	SendParticipantUpdate(participants []*livekit.ParticipantInfo) error                                                        // 发送参与者更新
	SendSpeakerUpdate(speakers []*livekit.SpeakerInfo, force bool) error                                                        // 发送发言人更新
	SendDataPacket(kind livekit.DataPacket_Kind, encoded []byte) error                                                          // 发送数据包
	SendRoomUpdate(room *livekit.Room) error                                                                                    // 发送房间更新
	SendConnectionQualityUpdate(update *livekit.ConnectionQualityUpdate) error                                                  // 发送连接质量更新
	SubscriptionPermissionUpdate(publisherID livekit.ParticipantID, trackID livekit.TrackID, allowed bool)                      // 订阅权限更新
	SendRefreshToken(token string) error                                                                                        // 发送刷新令牌
	SendRequestResponse(requestResponse *livekit.RequestResponse) error                                                         // 发送请求响应
	HandleReconnectAndSendResponse(reconnectReason livekit.ReconnectReason, reconnectResponse *livekit.ReconnectResponse) error // 处理重连并发送响应
	IssueFullReconnect(reason ParticipantCloseReason)                                                                           // 发送全连接

	// callbacks 回调
	OnStateChange(func(p LocalParticipant, state livekit.ParticipantInfo_State)) // 状态变化
	OnMigrateStateChange(func(p LocalParticipant, migrateState MigrateState))    // 迁移状态变化
	// OnTrackPublished - remote added a track 远程添加轨道
	OnTrackPublished(func(LocalParticipant, MediaTrack)) // 轨道发布
=======
	GetSubscribedParticipants() []livekit.ParticipantID
	IsSubscribedTo(sid livekit.ParticipantID) bool

	GetConnectionQuality() *livekit.ConnectionQualityInfo

	// server sent messages
	SendJoinResponse(joinResponse *livekit.JoinResponse) error
	SendParticipantUpdate(participants []*livekit.ParticipantInfo) error
	SendSpeakerUpdate(speakers []*livekit.SpeakerInfo, force bool) error
	SendDataMessage(kind livekit.DataPacket_Kind, data []byte) error
	SendDataMessageUnlabeled(data []byte) error
	SendRoomUpdate(room *livekit.Room) error
	SendConnectionQualityUpdate(update *livekit.ConnectionQualityUpdate) error
	SubscriptionPermissionUpdate(publisherID livekit.ParticipantID, trackID livekit.TrackID, allowed bool)
	SendRefreshToken(token string) error
	SendRequestResponse(requestResponse *livekit.RequestResponse) error
	HandleReconnectAndSendResponse(reconnectReason livekit.ReconnectReason, reconnectResponse *livekit.ReconnectResponse) error
	IssueFullReconnect(reason ParticipantCloseReason)

	// callbacks
	OnStateChange(func(p LocalParticipant, state livekit.ParticipantInfo_State))
	OnMigrateStateChange(func(p LocalParticipant, migrateState MigrateState))
	// OnTrackPublished - remote added a track
	OnTrackPublished(func(LocalParticipant, MediaTrack))
>>>>>>> 3238ab8d
	// OnTrackUpdated - one of its publishedTracks changed in status
	OnTrackUpdated(callback func(LocalParticipant, MediaTrack)) // 轨道更新
	// OnTrackUnpublished - a track was unpublished
	OnTrackUnpublished(callback func(LocalParticipant, MediaTrack)) // 轨道取消发布
	// OnParticipantUpdate - metadata or permission is updated
<<<<<<< HEAD
	OnParticipantUpdate(callback func(LocalParticipant))                                        // 参与者更新
	OnDataPacket(callback func(LocalParticipant, livekit.DataPacket_Kind, *livekit.DataPacket)) // 数据包
	OnSubscribeStatusChanged(fn func(publisherID livekit.ParticipantID, subscribed bool))       // 订阅状态变化
	OnClose(callback func(LocalParticipant))                                                    // 关闭
	OnClaimsChanged(callback func(LocalParticipant))                                            // 声明变化
=======
	OnParticipantUpdate(callback func(LocalParticipant))
	OnDataPacket(callback func(LocalParticipant, livekit.DataPacket_Kind, *livekit.DataPacket))
	OnDataMessage(callback func(LocalParticipant, []byte))
	OnSubscribeStatusChanged(fn func(publisherID livekit.ParticipantID, subscribed bool))
	OnClose(callback func(LocalParticipant))
	OnClaimsChanged(callback func(LocalParticipant))
>>>>>>> 3238ab8d

	HandleReceiverReport(dt *sfu.DownTrack, report *rtcp.ReceiverReport)

	// session migration 会话迁移
	MaybeStartMigration(force bool, onStart func()) bool // 可能开始迁移
	NotifyMigration()                                    // 通知迁移
	SetMigrateState(s MigrateState)                      // 设置迁移状态
	MigrateState() MigrateState                          // 迁移状态
	SetMigrateInfo(
		previousOffer, previousAnswer *webrtc.SessionDescription, // 之前的Offer和Answer
		mediaTracks []*livekit.TrackPublishedResponse, // 媒体轨道
		dataChannels []*livekit.DataChannelInfo, // 数据通道
	)
	IsReconnect() bool // 是否重连

	UpdateMediaRTT(rtt uint32)     // 更新媒体RTT
	UpdateSignalingRTT(rtt uint32) // 更新信令RTT

	CacheDownTrack(trackID livekit.TrackID, rtpTransceiver *webrtc.RTPTransceiver, downTrackState sfu.DownTrackState) // 缓存下行轨道
	UncacheDownTrack(rtpTransceiver *webrtc.RTPTransceiver)                                                           // 取消缓存下行轨道
	GetCachedDownTrack(trackID livekit.TrackID) (*webrtc.RTPTransceiver, sfu.DownTrackState)                          // 获取缓存下行轨道

	SetICEConfig(iceConfig *livekit.ICEConfig)                                                    // 设置ICE配置
	GetICEConfig() *livekit.ICEConfig                                                             // 获取ICE配置
	OnICEConfigChanged(callback func(participant LocalParticipant, iceConfig *livekit.ICEConfig)) // ICE配置变化

	UpdateSubscribedQuality(nodeID livekit.NodeID, trackID livekit.TrackID, maxQualities []SubscribedCodecQuality) error // 更新订阅质量
	UpdateMediaLoss(nodeID livekit.NodeID, trackID livekit.TrackID, fractionalLoss uint32) error

	// down stream bandwidth management 下行带宽管理
	SetSubscriberAllowPause(allowPause bool)            // 设置订阅者允许暂停
	SetSubscriberChannelCapacity(channelCapacity int64) // 设置订阅者通道容量

	GetPacer() pacer.Pacer // 获取分隔器

	GetDisableSenderReportPassThrough() bool // 获取禁用发送者报告传递

	HandleMetrics(senderParticipantID livekit.ParticipantID, batch *livekit.MetricsBatch) error // 处理指标
}

// Room is a container of participants, and can provide room-level actions
// 房间是参与者的容器，可以提供房间级别的操作
//
//counterfeiter:generate . Room
type Room interface {
	Name() livekit.RoomName                                                                                                                       // 房间名称
	ID() livekit.RoomID                                                                                                                           // 房间ID
	RemoveParticipant(identity livekit.ParticipantIdentity, pID livekit.ParticipantID, reason ParticipantCloseReason)                             // 移除参与者
	UpdateSubscriptions(participant LocalParticipant, trackIDs []livekit.TrackID, participantTracks []*livekit.ParticipantTracks, subscribe bool) // 更新订阅
	UpdateSubscriptionPermission(participant LocalParticipant, permissions *livekit.SubscriptionPermission) error                                 // 更新订阅权限
	SyncState(participant LocalParticipant, state *livekit.SyncState) error                                                                       // 同步状态
	SimulateScenario(participant LocalParticipant, scenario *livekit.SimulateScenario) error                                                      // 模拟场景
	ResolveMediaTrackForSubscriber(sub LocalParticipant, trackID livekit.TrackID) MediaResolverResult                                             // 解析媒体轨道
	GetLocalParticipants() []LocalParticipant                                                                                                     // 获取本地参与者
	IsDataMessageUserPacketDuplicate(ip *livekit.UserPacket) bool                                                                                 // 是否是数据消息用户包重复
}

// MediaTrack represents a media track
// 媒体轨道表示一个媒体轨道
//
//counterfeiter:generate . MediaTrack
type MediaTrack interface {
	ID() livekit.TrackID         // 轨道ID
	Kind() livekit.TrackType     // 轨道类型
	Name() string                // 名称
	Source() livekit.TrackSource // 源
	Stream() string              // 流

	UpdateTrackInfo(ti *livekit.TrackInfo)                  // 更新轨道信息
	UpdateAudioTrack(update *livekit.UpdateLocalAudioTrack) // 更新音频轨道
	UpdateVideoTrack(update *livekit.UpdateLocalVideoTrack) // 更新视频轨道
	ToProto() *livekit.TrackInfo                            // 转换为轨道信息

	PublisherID() livekit.ParticipantID             // 发布者ID
	PublisherIdentity() livekit.ParticipantIdentity // 发布者身份
	PublisherVersion() uint32                       // 发布者版本

	IsMuted() bool       // 是否静音
	SetMuted(muted bool) // 设置静音

	IsSimulcast() bool // 是否是多流

	GetAudioLevel() (level float64, active bool) // 获取音频级别

	Close(isExpectedToResume bool) // 关闭
	IsOpen() bool                  // 是否打开

	// callbacks
	AddOnClose(func(isExpectedToResume bool)) // 添加关闭回调

	// subscribers
	AddSubscriber(participant LocalParticipant) (SubscribedTrack, error)                                                 // 添加订阅者
	RemoveSubscriber(participantID livekit.ParticipantID, isExpectedToResume bool)                                       // 移除订阅者
	IsSubscriber(subID livekit.ParticipantID) bool                                                                       // 是否是订阅者
	RevokeDisallowedSubscribers(allowedSubscriberIdentities []livekit.ParticipantIdentity) []livekit.ParticipantIdentity // 撤销不允许的订阅者
	GetAllSubscribers() []livekit.ParticipantID                                                                          // 获取所有订阅者
	GetNumSubscribers() int                                                                                              // 获取订阅者数量
	OnTrackSubscribed()                                                                                                  // 轨道订阅

	// returns quality information that's appropriate for width & height
	GetQualityForDimension(width, height uint32) livekit.VideoQuality // 获取适合宽度和高度的质量

	// returns temporal layer that's appropriate for fps
	GetTemporalLayerForSpatialFps(spatial int32, fps uint32, mime mime.MimeType) int32

	Receivers() []sfu.TrackReceiver            // 接收者
	ClearAllReceivers(isExpectedToResume bool) // 清除所有接收者

	IsEncrypted() bool // 是否加密
}

//counterfeiter:generate . LocalMediaTrack 本地媒体轨道接口
type LocalMediaTrack interface {
	MediaTrack // 继承媒体轨道接口

	Restart() // 重启

	SignalCid() string         // 信号CID
	HasSdpCid(cid string) bool // 是否包含SDP CID

	GetConnectionScoreAndQuality() (float32, livekit.ConnectionQuality) // 获取连接得分和质量
	GetTrackStats() *livekit.RTPStats                                   // 获取轨道统计

	SetRTT(rtt uint32) // 设置RTT

	NotifySubscriberNodeMaxQuality(nodeID livekit.NodeID, qualities []SubscribedCodecQuality) // 通知订阅者节点最大质量
	NotifySubscriberNodeMediaLoss(nodeID livekit.NodeID, fractionalLoss uint8)                // 通知订阅者节点媒体损失
}

//counterfeiter:generate . SubscribedTrack 订阅轨道接口
type SubscribedTrack interface {
	AddOnBind(f func(error))                                                          // 添加绑定回调
	IsBound() bool                                                                    // 是否绑定
	Close(isExpectedToResume bool)                                                    // 关闭
	OnClose(f func(isExpectedToResume bool))                                          // 关闭回调
	ID() livekit.TrackID                                                              // 轨道ID
	PublisherID() livekit.ParticipantID                                               // 发布者ID
	PublisherIdentity() livekit.ParticipantIdentity                                   // 发布者身份
	PublisherVersion() uint32                                                         // 发布者版本
	SubscriberID() livekit.ParticipantID                                              // 订阅者ID
	SubscriberIdentity() livekit.ParticipantIdentity                                  // 订阅者身份
	Subscriber() LocalParticipant                                                     // 订阅者
	DownTrack() *sfu.DownTrack                                                        // 下行轨道
	MediaTrack() MediaTrack                                                           // 媒体轨道
	RTPSender() *webrtc.RTPSender                                                     // RTPSender
	IsMuted() bool                                                                    // 是否静音
	SetPublisherMuted(muted bool)                                                     // 设置发布者静音
	UpdateSubscriberSettings(settings *livekit.UpdateTrackSettings, isImmediate bool) // 更新订阅者设置
	// selects appropriate video layer according to subscriber preferences
	UpdateVideoLayer()      // 更新视频层
	NeedsNegotiation() bool // 需要协商
}

// ChangeNotifier 变化通知器接口
type ChangeNotifier interface {
	AddObserver(key string, onChanged func()) // 添加观察者
	RemoveObserver(key string)                // 移除观察者
	HasObservers() bool                       // 是否有观察者
	NotifyChanged()                           // 通知变化
}

// MediaResolverResult 媒体解析器结果
type MediaResolverResult struct {
	TrackChangedNotifier ChangeNotifier // 轨道变化通知器
	TrackRemovedNotifier ChangeNotifier // 轨道移除通知器
	Track                MediaTrack     // 媒体轨道
	// is permission given to the requesting participant
	HasPermission     bool                        // 是否授予权限
	PublisherID       livekit.ParticipantID       // 发布者ID
	PublisherIdentity livekit.ParticipantIdentity // 发布者身份
}

// MediaTrackResolver locates a specific media track for a subscriber // 媒体轨道解析器 定位一个特定的媒体轨道给订阅者
type MediaTrackResolver func(LocalParticipant, livekit.TrackID) MediaResolverResult

// Supervisor/operation monitor related definitions // 主管/操作监控相关定义
type OperationMonitorEvent int

const (
	OperationMonitorEventPublisherPeerConnectionConnected OperationMonitorEvent = iota // 发布者对等连接已连接
	OperationMonitorEventAddPendingPublication                                         // 添加待发布
	OperationMonitorEventSetPublicationMute                                            // 设置发布静音
	OperationMonitorEventSetPublishedTrack                                             // 设置发布轨道
	OperationMonitorEventClearPublishedTrack                                           // 清除发布轨道
)

func (o OperationMonitorEvent) String() string {
	switch o {
	case OperationMonitorEventPublisherPeerConnectionConnected:
		return "PUBLISHER_PEER_CONNECTION_CONNECTED"
	case OperationMonitorEventAddPendingPublication:
		return "ADD_PENDING_PUBLICATION"
	case OperationMonitorEventSetPublicationMute:
		return "SET_PUBLICATION_MUTE"
	case OperationMonitorEventSetPublishedTrack:
		return "SET_PUBLISHED_TRACK"
	case OperationMonitorEventClearPublishedTrack:
		return "CLEAR_PUBLISHED_TRACK"
	default:
		return fmt.Sprintf("%d", int(o))
	}
}

// OperationMonitorData 操作监控数据
type OperationMonitorData interface{}

// OperationMonitor 操作监控接口
type OperationMonitor interface {
	PostEvent(ome OperationMonitorEvent, omd OperationMonitorData) // 发布事件
	Check() error                                                  // 检查
	IsIdle() bool                                                  // 是否空闲
}<|MERGE_RESOLUTION|>--- conflicted
+++ resolved
@@ -81,37 +81,36 @@
 
 // ---------------------------------------------
 
-// ParticipantCloseReason 表示参与者关闭的原因
 type ParticipantCloseReason int
 
 const (
-	ParticipantCloseReasonNone                            ParticipantCloseReason = iota // 无
-	ParticipantCloseReasonClientRequestLeave                                            // 客户端请求离开
-	ParticipantCloseReasonRoomManagerStop                                               // 房间管理器停止
-	ParticipantCloseReasonVerifyFailed                                                  // 验证失败
-	ParticipantCloseReasonJoinFailed                                                    // 加入失败
-	ParticipantCloseReasonJoinTimeout                                                   // 加入超时
-	ParticipantCloseReasonMessageBusFailed                                              // 消息总线失败
-	ParticipantCloseReasonPeerConnectionDisconnected                                    // 对等连接断开
-	ParticipantCloseReasonDuplicateIdentity                                             // 重复身份
-	ParticipantCloseReasonMigrationComplete                                             // 迁移完成
-	ParticipantCloseReasonStale                                                         // 过时
-	ParticipantCloseReasonServiceRequestRemoveParticipant                               // 服务请求移除参与者
-	ParticipantCloseReasonServiceRequestDeleteRoom                                      // 服务请求删除房间
-	ParticipantCloseReasonSimulateMigration                                             // 模拟迁移
-	ParticipantCloseReasonSimulateNodeFailure                                           // 模拟节点失败
-	ParticipantCloseReasonSimulateServerLeave                                           // 模拟服务器离开
-	ParticipantCloseReasonSimulateLeaveRequest                                          // 模拟离开请求
-	ParticipantCloseReasonNegotiateFailed                                               // 协商失败
-	ParticipantCloseReasonMigrationRequested                                            // 迁移请求
-	ParticipantCloseReasonPublicationError                                              // 发布错误
-	ParticipantCloseReasonSubscriptionError                                             // 订阅错误
-	ParticipantCloseReasonDataChannelError                                              // 数据通道错误
-	ParticipantCloseReasonMigrateCodecMismatch                                          // 迁移编码器不匹配
-	ParticipantCloseReasonSignalSourceClose                                             // 信号源关闭
-	ParticipantCloseReasonRoomClosed                                                    // 房间关闭
-	ParticipantCloseReasonUserUnavailable                                               // 用户不可用
-	ParticipantCloseReasonUserRejected                                                  // 用户拒绝
+	ParticipantCloseReasonNone ParticipantCloseReason = iota
+	ParticipantCloseReasonClientRequestLeave
+	ParticipantCloseReasonRoomManagerStop
+	ParticipantCloseReasonVerifyFailed
+	ParticipantCloseReasonJoinFailed
+	ParticipantCloseReasonJoinTimeout
+	ParticipantCloseReasonMessageBusFailed
+	ParticipantCloseReasonPeerConnectionDisconnected
+	ParticipantCloseReasonDuplicateIdentity
+	ParticipantCloseReasonMigrationComplete
+	ParticipantCloseReasonStale
+	ParticipantCloseReasonServiceRequestRemoveParticipant
+	ParticipantCloseReasonServiceRequestDeleteRoom
+	ParticipantCloseReasonSimulateMigration
+	ParticipantCloseReasonSimulateNodeFailure
+	ParticipantCloseReasonSimulateServerLeave
+	ParticipantCloseReasonSimulateLeaveRequest
+	ParticipantCloseReasonNegotiateFailed
+	ParticipantCloseReasonMigrationRequested
+	ParticipantCloseReasonPublicationError
+	ParticipantCloseReasonSubscriptionError
+	ParticipantCloseReasonDataChannelError
+	ParticipantCloseReasonMigrateCodecMismatch
+	ParticipantCloseReasonSignalSourceClose
+	ParticipantCloseReasonRoomClosed
+	ParticipantCloseReasonUserUnavailable
+	ParticipantCloseReasonUserRejected
 )
 
 func (p ParticipantCloseReason) String() string {
@@ -214,21 +213,20 @@
 
 // ---------------------------------------------
 
-// SignallingCloseReason 表示信令关闭的原因
 type SignallingCloseReason int
 
 const (
-	SignallingCloseReasonUnknown                        SignallingCloseReason = iota // 未知
-	SignallingCloseReasonMigration                                                   // 迁移
-	SignallingCloseReasonResume                                                      // 恢复
-	SignallingCloseReasonTransportFailure                                            // 传输失败
-	SignallingCloseReasonFullReconnectPublicationError                               // 全连接发布错误
-	SignallingCloseReasonFullReconnectSubscriptionError                              // 全连接订阅错误
-	SignallingCloseReasonFullReconnectDataChannelError                               // 全连接数据通道错误
-	SignallingCloseReasonFullReconnectNegotiateFailed                                // 全连接协商失败
-	SignallingCloseReasonParticipantClose                                            // 参与者关闭
-	SignallingCloseReasonDisconnectOnResume                                          // 断开连接恢复
-	SignallingCloseReasonDisconnectOnResumeNoMessages                                // 断开连接恢复没有消息
+	SignallingCloseReasonUnknown SignallingCloseReason = iota
+	SignallingCloseReasonMigration
+	SignallingCloseReasonResume
+	SignallingCloseReasonTransportFailure
+	SignallingCloseReasonFullReconnectPublicationError
+	SignallingCloseReasonFullReconnectSubscriptionError
+	SignallingCloseReasonFullReconnectDataChannelError
+	SignallingCloseReasonFullReconnectNegotiateFailed
+	SignallingCloseReasonParticipantClose
+	SignallingCloseReasonDisconnectOnResume
+	SignallingCloseReasonDisconnectOnResumeNoMessages
 )
 
 func (s SignallingCloseReason) String() string {
@@ -262,165 +260,140 @@
 
 // ---------------------------------------------
 
-//counterfeiter:generate . Participant 参与者接口
+//counterfeiter:generate . Participant
 type Participant interface {
-	ID() livekit.ParticipantID             // 参与者ID
-	Identity() livekit.ParticipantIdentity // 参与者身份
-	State() livekit.ParticipantInfo_State  // 参与者状态
-	ConnectedAt() time.Time                // 连接时间
-	CloseReason() ParticipantCloseReason   // 关闭原因
-	Kind() livekit.ParticipantInfo_Kind    // 参与者类型
-	IsRecorder() bool                      // 是否为记录器
-	IsDependent() bool                     // 是否为依赖
-	IsAgent() bool                         // 是否为代理
-
-	CanSkipBroadcast() bool            // 是否可以跳过广播
-	Version() utils.TimedVersion       // 版本
-	ToProto() *livekit.ParticipantInfo // 转换为参与者信息
-
-	IsPublisher() bool                                                                // 是否为发布者
-	GetPublishedTrack(trackID livekit.TrackID) MediaTrack                             // 获取已发布的轨道
-	GetPublishedTracks() []MediaTrack                                                 // 获取已发布的轨道列表
-	RemovePublishedTrack(track MediaTrack, isExpectedToResume bool, shouldClose bool) // 移除已发布的轨道
-
-	GetAudioLevel() (smoothedLevel float64, active bool) // 获取音频级别
+	ID() livekit.ParticipantID
+	Identity() livekit.ParticipantIdentity
+	State() livekit.ParticipantInfo_State
+	ConnectedAt() time.Time
+	CloseReason() ParticipantCloseReason
+	Kind() livekit.ParticipantInfo_Kind
+	IsRecorder() bool
+	IsDependent() bool
+	IsAgent() bool
+
+	CanSkipBroadcast() bool
+	Version() utils.TimedVersion
+	ToProto() *livekit.ParticipantInfo
+
+	IsPublisher() bool
+	GetPublishedTrack(trackID livekit.TrackID) MediaTrack
+	GetPublishedTracks() []MediaTrack
+	RemovePublishedTrack(track MediaTrack, isExpectedToResume bool, shouldClose bool)
+
+	GetAudioLevel() (smoothedLevel float64, active bool)
 
 	// HasPermission checks permission of the subscriber by identity. Returns true if subscriber is allowed to subscribe
 	// to the track with trackID
-	HasPermission(trackID livekit.TrackID, subIdentity livekit.ParticipantIdentity) bool // 检查订阅者的权限
+	HasPermission(trackID livekit.TrackID, subIdentity livekit.ParticipantIdentity) bool
 
 	// permissions
-	Hidden() bool // 是否隐藏
-
-	Close(sendLeave bool, reason ParticipantCloseReason, isExpectedToResume bool) error // 关闭
-
-	SubscriptionPermission() (*livekit.SubscriptionPermission, utils.TimedVersion) // 订阅权限
+	Hidden() bool
+
+	Close(sendLeave bool, reason ParticipantCloseReason, isExpectedToResume bool) error
+
+	SubscriptionPermission() (*livekit.SubscriptionPermission, utils.TimedVersion)
 
 	// updates from remotes
 	UpdateSubscriptionPermission(
-		subscriptionPermission *livekit.SubscriptionPermission, // 订阅权限
-		timedVersion utils.TimedVersion, // 时间版本
-		resolverBySid func(participantID livekit.ParticipantID) LocalParticipant, // 解析器
-	) error // 更新订阅权限
-
-	DebugInfo() map[string]interface{} // 调试信息
-
-	OnMetrics(callback func(Participant, *livekit.DataPacket)) // 指标回调
+		subscriptionPermission *livekit.SubscriptionPermission,
+		timedVersion utils.TimedVersion,
+		resolverBySid func(participantID livekit.ParticipantID) LocalParticipant,
+	) error
+
+	DebugInfo() map[string]interface{}
+
+	OnMetrics(callback func(Participant, *livekit.DataPacket))
 }
 
 // -------------------------------------------------------
-// 添加轨道参数
+
 type AddTrackParams struct {
-	Stereo bool // 立体声
-	Red    bool // 红色, 意思是？？
-}
-
-//counterfeiter:generate . LocalParticipant 本地参与者接口
+	Stereo bool
+	Red    bool
+}
+
+//counterfeiter:generate . LocalParticipant
 type LocalParticipant interface {
-	Participant // 继承参与者接口
-
-	ToProtoWithVersion() (*livekit.ParticipantInfo, utils.TimedVersion) // 转换为参与者信息
-
-	// getters 获取器
-	GetTrailer() []byte                                         // 获取尾部
-	GetLogger() logger.Logger                                   // 获取日志
-	GetAdaptiveStream() bool                                    // 获取自适应流
-	ProtocolVersion() ProtocolVersion                           // 协议版本
-	SupportsSyncStreamID() bool                                 // 支持同步流ID
-	SupportsTransceiverReuse() bool                             // 支持转换器重用
-	IsClosed() bool                                             // 是否关闭
-	IsReady() bool                                              // 是否准备就绪
-	IsDisconnected() bool                                       // 是否断开连接
-	Disconnected() <-chan struct{}                              // 断开连接通道
-	IsIdle() bool                                               // 是否空闲
-	SubscriberAsPrimary() bool                                  // 订阅者是否为主
-	GetClientInfo() *livekit.ClientInfo                         // 获取客户端信息
-	GetClientConfiguration() *livekit.ClientConfiguration       // 获取客户端配置
-	GetBufferFactory() *buffer.Factory                          // 获取缓冲区工厂
-	GetPlayoutDelayConfig() *livekit.PlayoutDelay               // 获取播放延迟配置
-	GetPendingTrack(trackID livekit.TrackID) *livekit.TrackInfo // 获取待处理的轨道
-	GetICEConnectionInfo() []*ICEConnectionInfo                 // 获取ICE连接信息
-	HasConnected() bool                                         // 是否连接
-	GetEnabledPublishCodecs() []*livekit.Codec                  // 获取启用的发布编码器
-
-	SetResponseSink(sink routing.MessageSink)           // 设置响应接收器
-	CloseSignalConnection(reason SignallingCloseReason) // 关闭信令连接
-	UpdateLastSeenSignal()                              // 更新最后看到的信令
-	SetSignalSourceValid(valid bool)                    // 设置信令源有效
-	HandleSignalSourceClose()                           // 处理信令源关闭
-
-	// updates 更新
-	CheckMetadataLimits(name string, metadata string, attributes map[string]string) error // 检查元数据限制
-	SetName(name string)                                                                  // 设置名称
-	SetMetadata(metadata string)                                                          // 设置元数据
-	SetAttributes(attributes map[string]string)                                           // 设置属性
-	UpdateAudioTrack(update *livekit.UpdateLocalAudioTrack) error                         // 更新音频轨道
-	UpdateVideoTrack(update *livekit.UpdateLocalVideoTrack) error                         // 更新视频轨道
-
-	// permissions 权限
-	ClaimGrants() *auth.ClaimGrants                               // 声明授权
-	SetPermission(permission *livekit.ParticipantPermission) bool // 设置权限
-	CanPublish() bool                                             // 是否可以发布
-	CanPublishSource(source livekit.TrackSource) bool             // 是否可以发布源
-	CanSubscribe() bool                                           // 是否可以订阅
-	CanPublishData() bool                                         // 是否可以发布数据
-
-	// PeerConnection 对等连接
-	AddICECandidate(candidate webrtc.ICECandidateInit, target livekit.SignalTarget)       // 添加ICE候选者
-	HandleOffer(sdp webrtc.SessionDescription) error                                      // 处理Offer
-	GetAnswer() (webrtc.SessionDescription, error)                                        // 获取Answer
-	AddTrack(req *livekit.AddTrackRequest)                                                // 添加轨道
-	SetTrackMuted(trackID livekit.TrackID, muted bool, fromAdmin bool) *livekit.TrackInfo // 设置轨道静音
-
-	HandleAnswer(sdp webrtc.SessionDescription)                                                                                          // 处理Answer
-	Negotiate(force bool)                                                                                                                // 协商
-	ICERestart(iceConfig *livekit.ICEConfig)                                                                                             // 重启ICE
-	AddTrackLocal(trackLocal webrtc.TrackLocal, params AddTrackParams) (*webrtc.RTPSender, *webrtc.RTPTransceiver, error)                // 添加本地轨道
-	AddTransceiverFromTrackLocal(trackLocal webrtc.TrackLocal, params AddTrackParams) (*webrtc.RTPSender, *webrtc.RTPTransceiver, error) // 添加本地轨道
-	RemoveTrackLocal(sender *webrtc.RTPSender) error                                                                                     // 移除本地轨道
-
-	WriteSubscriberRTCP(pkts []rtcp.Packet) error // 写入订阅者RTCP
-
-	// subscriptions 订阅
-	SubscribeToTrack(trackID livekit.TrackID)                                                     // 订阅轨道
-	UnsubscribeFromTrack(trackID livekit.TrackID)                                                 // 取消订阅轨道
-	UpdateSubscribedTrackSettings(trackID livekit.TrackID, settings *livekit.UpdateTrackSettings) // 更新订阅轨道设置
-	GetSubscribedTracks() []SubscribedTrack                                                       // 获取订阅轨道
-	IsTrackNameSubscribed(publisherIdentity livekit.ParticipantIdentity, trackName string) bool   // 是否订阅轨道名称
-	Verify() bool                                                                                 // 验证
-	VerifySubscribeParticipantInfo(pID livekit.ParticipantID, version uint32)                     // 验证订阅参与者信息
+	Participant
+
+	ToProtoWithVersion() (*livekit.ParticipantInfo, utils.TimedVersion)
+
+	// getters
+	GetTrailer() []byte
+	GetLogger() logger.Logger
+	GetAdaptiveStream() bool
+	ProtocolVersion() ProtocolVersion
+	SupportsSyncStreamID() bool
+	SupportsTransceiverReuse() bool
+	IsClosed() bool
+	IsReady() bool
+	IsDisconnected() bool
+	Disconnected() <-chan struct{}
+	IsIdle() bool
+	SubscriberAsPrimary() bool
+	GetClientInfo() *livekit.ClientInfo
+	GetClientConfiguration() *livekit.ClientConfiguration
+	GetBufferFactory() *buffer.Factory
+	GetPlayoutDelayConfig() *livekit.PlayoutDelay
+	GetPendingTrack(trackID livekit.TrackID) *livekit.TrackInfo
+	GetICEConnectionInfo() []*ICEConnectionInfo
+	HasConnected() bool
+	GetEnabledPublishCodecs() []*livekit.Codec
+
+	SetResponseSink(sink routing.MessageSink)
+	CloseSignalConnection(reason SignallingCloseReason)
+	UpdateLastSeenSignal()
+	SetSignalSourceValid(valid bool)
+	HandleSignalSourceClose()
+
+	// updates
+	CheckMetadataLimits(name string, metadata string, attributes map[string]string) error
+	SetName(name string)
+	SetMetadata(metadata string)
+	SetAttributes(attributes map[string]string)
+	UpdateAudioTrack(update *livekit.UpdateLocalAudioTrack) error
+	UpdateVideoTrack(update *livekit.UpdateLocalVideoTrack) error
+
+	// permissions
+	ClaimGrants() *auth.ClaimGrants
+	SetPermission(permission *livekit.ParticipantPermission) bool
+	CanPublish() bool
+	CanPublishSource(source livekit.TrackSource) bool
+	CanSubscribe() bool
+	CanPublishData() bool
+
+	// PeerConnection
+	AddICECandidate(candidate webrtc.ICECandidateInit, target livekit.SignalTarget)
+	HandleOffer(sdp webrtc.SessionDescription) error
+	GetAnswer() (webrtc.SessionDescription, error)
+	AddTrack(req *livekit.AddTrackRequest)
+	SetTrackMuted(trackID livekit.TrackID, muted bool, fromAdmin bool) *livekit.TrackInfo
+
+	HandleAnswer(sdp webrtc.SessionDescription)
+	Negotiate(force bool)
+	ICERestart(iceConfig *livekit.ICEConfig)
+	AddTrackLocal(trackLocal webrtc.TrackLocal, params AddTrackParams) (*webrtc.RTPSender, *webrtc.RTPTransceiver, error)
+	AddTransceiverFromTrackLocal(trackLocal webrtc.TrackLocal, params AddTrackParams) (*webrtc.RTPSender, *webrtc.RTPTransceiver, error)
+	RemoveTrackLocal(sender *webrtc.RTPSender) error
+
+	WriteSubscriberRTCP(pkts []rtcp.Packet) error
+
+	// subscriptions
+	SubscribeToTrack(trackID livekit.TrackID)
+	UnsubscribeFromTrack(trackID livekit.TrackID)
+	UpdateSubscribedTrackSettings(trackID livekit.TrackID, settings *livekit.UpdateTrackSettings)
+	GetSubscribedTracks() []SubscribedTrack
+	IsTrackNameSubscribed(publisherIdentity livekit.ParticipantIdentity, trackName string) bool
+	Verify() bool
+	VerifySubscribeParticipantInfo(pID livekit.ParticipantID, version uint32)
 	// WaitUntilSubscribed waits until all subscriptions have been settled, or if the timeout
 	// has been reached. If the timeout expires, it will return an error.
-	WaitUntilSubscribed(timeout time.Duration) error                                          // 等待订阅
-	StopAndGetSubscribedTracksForwarderState() map[livekit.TrackID]*livekit.RTPForwarderState // 停止并获取订阅轨道转发器状态
-	SupportsCodecChange() bool                                                                // 支持编码器改变
+	WaitUntilSubscribed(timeout time.Duration) error
+	StopAndGetSubscribedTracksForwarderState() map[livekit.TrackID]*livekit.RTPForwarderState
+	SupportsCodecChange() bool
 
 	// returns list of participant identities that the current participant is subscribed to
-<<<<<<< HEAD
-	GetSubscribedParticipants() []livekit.ParticipantID // 获取订阅参与者
-	IsSubscribedTo(sid livekit.ParticipantID) bool      // 是否订阅
-
-	GetConnectionQuality() *livekit.ConnectionQualityInfo // 获取连接质量
-
-	// server sent messages 服务器发送消息
-	SendJoinResponse(joinResponse *livekit.JoinResponse) error                                                                  // 发送加入响应
-	SendParticipantUpdate(participants []*livekit.ParticipantInfo) error                                                        // 发送参与者更新
-	SendSpeakerUpdate(speakers []*livekit.SpeakerInfo, force bool) error                                                        // 发送发言人更新
-	SendDataPacket(kind livekit.DataPacket_Kind, encoded []byte) error                                                          // 发送数据包
-	SendRoomUpdate(room *livekit.Room) error                                                                                    // 发送房间更新
-	SendConnectionQualityUpdate(update *livekit.ConnectionQualityUpdate) error                                                  // 发送连接质量更新
-	SubscriptionPermissionUpdate(publisherID livekit.ParticipantID, trackID livekit.TrackID, allowed bool)                      // 订阅权限更新
-	SendRefreshToken(token string) error                                                                                        // 发送刷新令牌
-	SendRequestResponse(requestResponse *livekit.RequestResponse) error                                                         // 发送请求响应
-	HandleReconnectAndSendResponse(reconnectReason livekit.ReconnectReason, reconnectResponse *livekit.ReconnectResponse) error // 处理重连并发送响应
-	IssueFullReconnect(reason ParticipantCloseReason)                                                                           // 发送全连接
-
-	// callbacks 回调
-	OnStateChange(func(p LocalParticipant, state livekit.ParticipantInfo_State)) // 状态变化
-	OnMigrateStateChange(func(p LocalParticipant, migrateState MigrateState))    // 迁移状态变化
-	// OnTrackPublished - remote added a track 远程添加轨道
-	OnTrackPublished(func(LocalParticipant, MediaTrack)) // 轨道发布
-=======
 	GetSubscribedParticipants() []livekit.ParticipantID
 	IsSubscribedTo(sid livekit.ParticipantID) bool
 
@@ -445,210 +418,197 @@
 	OnMigrateStateChange(func(p LocalParticipant, migrateState MigrateState))
 	// OnTrackPublished - remote added a track
 	OnTrackPublished(func(LocalParticipant, MediaTrack))
->>>>>>> 3238ab8d
 	// OnTrackUpdated - one of its publishedTracks changed in status
-	OnTrackUpdated(callback func(LocalParticipant, MediaTrack)) // 轨道更新
+	OnTrackUpdated(callback func(LocalParticipant, MediaTrack))
 	// OnTrackUnpublished - a track was unpublished
-	OnTrackUnpublished(callback func(LocalParticipant, MediaTrack)) // 轨道取消发布
+	OnTrackUnpublished(callback func(LocalParticipant, MediaTrack))
 	// OnParticipantUpdate - metadata or permission is updated
-<<<<<<< HEAD
-	OnParticipantUpdate(callback func(LocalParticipant))                                        // 参与者更新
-	OnDataPacket(callback func(LocalParticipant, livekit.DataPacket_Kind, *livekit.DataPacket)) // 数据包
-	OnSubscribeStatusChanged(fn func(publisherID livekit.ParticipantID, subscribed bool))       // 订阅状态变化
-	OnClose(callback func(LocalParticipant))                                                    // 关闭
-	OnClaimsChanged(callback func(LocalParticipant))                                            // 声明变化
-=======
 	OnParticipantUpdate(callback func(LocalParticipant))
 	OnDataPacket(callback func(LocalParticipant, livekit.DataPacket_Kind, *livekit.DataPacket))
 	OnDataMessage(callback func(LocalParticipant, []byte))
 	OnSubscribeStatusChanged(fn func(publisherID livekit.ParticipantID, subscribed bool))
 	OnClose(callback func(LocalParticipant))
 	OnClaimsChanged(callback func(LocalParticipant))
->>>>>>> 3238ab8d
 
 	HandleReceiverReport(dt *sfu.DownTrack, report *rtcp.ReceiverReport)
 
-	// session migration 会话迁移
-	MaybeStartMigration(force bool, onStart func()) bool // 可能开始迁移
-	NotifyMigration()                                    // 通知迁移
-	SetMigrateState(s MigrateState)                      // 设置迁移状态
-	MigrateState() MigrateState                          // 迁移状态
+	// session migration
+	MaybeStartMigration(force bool, onStart func()) bool
+	NotifyMigration()
+	SetMigrateState(s MigrateState)
+	MigrateState() MigrateState
 	SetMigrateInfo(
-		previousOffer, previousAnswer *webrtc.SessionDescription, // 之前的Offer和Answer
-		mediaTracks []*livekit.TrackPublishedResponse, // 媒体轨道
-		dataChannels []*livekit.DataChannelInfo, // 数据通道
+		previousOffer, previousAnswer *webrtc.SessionDescription,
+		mediaTracks []*livekit.TrackPublishedResponse,
+		dataChannels []*livekit.DataChannelInfo,
 	)
-	IsReconnect() bool // 是否重连
-
-	UpdateMediaRTT(rtt uint32)     // 更新媒体RTT
-	UpdateSignalingRTT(rtt uint32) // 更新信令RTT
-
-	CacheDownTrack(trackID livekit.TrackID, rtpTransceiver *webrtc.RTPTransceiver, downTrackState sfu.DownTrackState) // 缓存下行轨道
-	UncacheDownTrack(rtpTransceiver *webrtc.RTPTransceiver)                                                           // 取消缓存下行轨道
-	GetCachedDownTrack(trackID livekit.TrackID) (*webrtc.RTPTransceiver, sfu.DownTrackState)                          // 获取缓存下行轨道
-
-	SetICEConfig(iceConfig *livekit.ICEConfig)                                                    // 设置ICE配置
-	GetICEConfig() *livekit.ICEConfig                                                             // 获取ICE配置
-	OnICEConfigChanged(callback func(participant LocalParticipant, iceConfig *livekit.ICEConfig)) // ICE配置变化
-
-	UpdateSubscribedQuality(nodeID livekit.NodeID, trackID livekit.TrackID, maxQualities []SubscribedCodecQuality) error // 更新订阅质量
+	IsReconnect() bool
+
+	UpdateMediaRTT(rtt uint32)
+	UpdateSignalingRTT(rtt uint32)
+
+	CacheDownTrack(trackID livekit.TrackID, rtpTransceiver *webrtc.RTPTransceiver, downTrackState sfu.DownTrackState)
+	UncacheDownTrack(rtpTransceiver *webrtc.RTPTransceiver)
+	GetCachedDownTrack(trackID livekit.TrackID) (*webrtc.RTPTransceiver, sfu.DownTrackState)
+
+	SetICEConfig(iceConfig *livekit.ICEConfig)
+	GetICEConfig() *livekit.ICEConfig
+	OnICEConfigChanged(callback func(participant LocalParticipant, iceConfig *livekit.ICEConfig))
+
+	UpdateSubscribedQuality(nodeID livekit.NodeID, trackID livekit.TrackID, maxQualities []SubscribedCodecQuality) error
 	UpdateMediaLoss(nodeID livekit.NodeID, trackID livekit.TrackID, fractionalLoss uint32) error
 
-	// down stream bandwidth management 下行带宽管理
-	SetSubscriberAllowPause(allowPause bool)            // 设置订阅者允许暂停
-	SetSubscriberChannelCapacity(channelCapacity int64) // 设置订阅者通道容量
-
-	GetPacer() pacer.Pacer // 获取分隔器
-
-	GetDisableSenderReportPassThrough() bool // 获取禁用发送者报告传递
-
-	HandleMetrics(senderParticipantID livekit.ParticipantID, batch *livekit.MetricsBatch) error // 处理指标
+	// down stream bandwidth management
+	SetSubscriberAllowPause(allowPause bool)
+	SetSubscriberChannelCapacity(channelCapacity int64)
+
+	GetPacer() pacer.Pacer
+
+	GetDisableSenderReportPassThrough() bool
+
+	HandleMetrics(senderParticipantID livekit.ParticipantID, batch *livekit.MetricsBatch) error
 }
 
 // Room is a container of participants, and can provide room-level actions
-// 房间是参与者的容器，可以提供房间级别的操作
 //
 //counterfeiter:generate . Room
 type Room interface {
-	Name() livekit.RoomName                                                                                                                       // 房间名称
-	ID() livekit.RoomID                                                                                                                           // 房间ID
-	RemoveParticipant(identity livekit.ParticipantIdentity, pID livekit.ParticipantID, reason ParticipantCloseReason)                             // 移除参与者
-	UpdateSubscriptions(participant LocalParticipant, trackIDs []livekit.TrackID, participantTracks []*livekit.ParticipantTracks, subscribe bool) // 更新订阅
-	UpdateSubscriptionPermission(participant LocalParticipant, permissions *livekit.SubscriptionPermission) error                                 // 更新订阅权限
-	SyncState(participant LocalParticipant, state *livekit.SyncState) error                                                                       // 同步状态
-	SimulateScenario(participant LocalParticipant, scenario *livekit.SimulateScenario) error                                                      // 模拟场景
-	ResolveMediaTrackForSubscriber(sub LocalParticipant, trackID livekit.TrackID) MediaResolverResult                                             // 解析媒体轨道
-	GetLocalParticipants() []LocalParticipant                                                                                                     // 获取本地参与者
-	IsDataMessageUserPacketDuplicate(ip *livekit.UserPacket) bool                                                                                 // 是否是数据消息用户包重复
+	Name() livekit.RoomName
+	ID() livekit.RoomID
+	RemoveParticipant(identity livekit.ParticipantIdentity, pID livekit.ParticipantID, reason ParticipantCloseReason)
+	UpdateSubscriptions(participant LocalParticipant, trackIDs []livekit.TrackID, participantTracks []*livekit.ParticipantTracks, subscribe bool)
+	UpdateSubscriptionPermission(participant LocalParticipant, permissions *livekit.SubscriptionPermission) error
+	SyncState(participant LocalParticipant, state *livekit.SyncState) error
+	SimulateScenario(participant LocalParticipant, scenario *livekit.SimulateScenario) error
+	ResolveMediaTrackForSubscriber(sub LocalParticipant, trackID livekit.TrackID) MediaResolverResult
+	GetLocalParticipants() []LocalParticipant
+	IsDataMessageUserPacketDuplicate(ip *livekit.UserPacket) bool
 }
 
 // MediaTrack represents a media track
-// 媒体轨道表示一个媒体轨道
 //
 //counterfeiter:generate . MediaTrack
 type MediaTrack interface {
-	ID() livekit.TrackID         // 轨道ID
-	Kind() livekit.TrackType     // 轨道类型
-	Name() string                // 名称
-	Source() livekit.TrackSource // 源
-	Stream() string              // 流
-
-	UpdateTrackInfo(ti *livekit.TrackInfo)                  // 更新轨道信息
-	UpdateAudioTrack(update *livekit.UpdateLocalAudioTrack) // 更新音频轨道
-	UpdateVideoTrack(update *livekit.UpdateLocalVideoTrack) // 更新视频轨道
-	ToProto() *livekit.TrackInfo                            // 转换为轨道信息
-
-	PublisherID() livekit.ParticipantID             // 发布者ID
-	PublisherIdentity() livekit.ParticipantIdentity // 发布者身份
-	PublisherVersion() uint32                       // 发布者版本
-
-	IsMuted() bool       // 是否静音
-	SetMuted(muted bool) // 设置静音
-
-	IsSimulcast() bool // 是否是多流
-
-	GetAudioLevel() (level float64, active bool) // 获取音频级别
-
-	Close(isExpectedToResume bool) // 关闭
-	IsOpen() bool                  // 是否打开
+	ID() livekit.TrackID
+	Kind() livekit.TrackType
+	Name() string
+	Source() livekit.TrackSource
+	Stream() string
+
+	UpdateTrackInfo(ti *livekit.TrackInfo)
+	UpdateAudioTrack(update *livekit.UpdateLocalAudioTrack)
+	UpdateVideoTrack(update *livekit.UpdateLocalVideoTrack)
+	ToProto() *livekit.TrackInfo
+
+	PublisherID() livekit.ParticipantID
+	PublisherIdentity() livekit.ParticipantIdentity
+	PublisherVersion() uint32
+
+	IsMuted() bool
+	SetMuted(muted bool)
+
+	IsSimulcast() bool
+
+	GetAudioLevel() (level float64, active bool)
+
+	Close(isExpectedToResume bool)
+	IsOpen() bool
 
 	// callbacks
-	AddOnClose(func(isExpectedToResume bool)) // 添加关闭回调
+	AddOnClose(func(isExpectedToResume bool))
 
 	// subscribers
-	AddSubscriber(participant LocalParticipant) (SubscribedTrack, error)                                                 // 添加订阅者
-	RemoveSubscriber(participantID livekit.ParticipantID, isExpectedToResume bool)                                       // 移除订阅者
-	IsSubscriber(subID livekit.ParticipantID) bool                                                                       // 是否是订阅者
-	RevokeDisallowedSubscribers(allowedSubscriberIdentities []livekit.ParticipantIdentity) []livekit.ParticipantIdentity // 撤销不允许的订阅者
-	GetAllSubscribers() []livekit.ParticipantID                                                                          // 获取所有订阅者
-	GetNumSubscribers() int                                                                                              // 获取订阅者数量
-	OnTrackSubscribed()                                                                                                  // 轨道订阅
+	AddSubscriber(participant LocalParticipant) (SubscribedTrack, error)
+	RemoveSubscriber(participantID livekit.ParticipantID, isExpectedToResume bool)
+	IsSubscriber(subID livekit.ParticipantID) bool
+	RevokeDisallowedSubscribers(allowedSubscriberIdentities []livekit.ParticipantIdentity) []livekit.ParticipantIdentity
+	GetAllSubscribers() []livekit.ParticipantID
+	GetNumSubscribers() int
+	OnTrackSubscribed()
 
 	// returns quality information that's appropriate for width & height
-	GetQualityForDimension(width, height uint32) livekit.VideoQuality // 获取适合宽度和高度的质量
+	GetQualityForDimension(width, height uint32) livekit.VideoQuality
 
 	// returns temporal layer that's appropriate for fps
 	GetTemporalLayerForSpatialFps(spatial int32, fps uint32, mime mime.MimeType) int32
 
-	Receivers() []sfu.TrackReceiver            // 接收者
-	ClearAllReceivers(isExpectedToResume bool) // 清除所有接收者
-
-	IsEncrypted() bool // 是否加密
-}
-
-//counterfeiter:generate . LocalMediaTrack 本地媒体轨道接口
+	Receivers() []sfu.TrackReceiver
+	ClearAllReceivers(isExpectedToResume bool)
+
+	IsEncrypted() bool
+}
+
+//counterfeiter:generate . LocalMediaTrack
 type LocalMediaTrack interface {
-	MediaTrack // 继承媒体轨道接口
-
-	Restart() // 重启
-
-	SignalCid() string         // 信号CID
-	HasSdpCid(cid string) bool // 是否包含SDP CID
-
-	GetConnectionScoreAndQuality() (float32, livekit.ConnectionQuality) // 获取连接得分和质量
-	GetTrackStats() *livekit.RTPStats                                   // 获取轨道统计
-
-	SetRTT(rtt uint32) // 设置RTT
-
-	NotifySubscriberNodeMaxQuality(nodeID livekit.NodeID, qualities []SubscribedCodecQuality) // 通知订阅者节点最大质量
-	NotifySubscriberNodeMediaLoss(nodeID livekit.NodeID, fractionalLoss uint8)                // 通知订阅者节点媒体损失
-}
-
-//counterfeiter:generate . SubscribedTrack 订阅轨道接口
+	MediaTrack
+
+	Restart()
+
+	SignalCid() string
+	HasSdpCid(cid string) bool
+
+	GetConnectionScoreAndQuality() (float32, livekit.ConnectionQuality)
+	GetTrackStats() *livekit.RTPStats
+
+	SetRTT(rtt uint32)
+
+	NotifySubscriberNodeMaxQuality(nodeID livekit.NodeID, qualities []SubscribedCodecQuality)
+	NotifySubscriberNodeMediaLoss(nodeID livekit.NodeID, fractionalLoss uint8)
+}
+
+//counterfeiter:generate . SubscribedTrack
 type SubscribedTrack interface {
-	AddOnBind(f func(error))                                                          // 添加绑定回调
-	IsBound() bool                                                                    // 是否绑定
-	Close(isExpectedToResume bool)                                                    // 关闭
-	OnClose(f func(isExpectedToResume bool))                                          // 关闭回调
-	ID() livekit.TrackID                                                              // 轨道ID
-	PublisherID() livekit.ParticipantID                                               // 发布者ID
-	PublisherIdentity() livekit.ParticipantIdentity                                   // 发布者身份
-	PublisherVersion() uint32                                                         // 发布者版本
-	SubscriberID() livekit.ParticipantID                                              // 订阅者ID
-	SubscriberIdentity() livekit.ParticipantIdentity                                  // 订阅者身份
-	Subscriber() LocalParticipant                                                     // 订阅者
-	DownTrack() *sfu.DownTrack                                                        // 下行轨道
-	MediaTrack() MediaTrack                                                           // 媒体轨道
-	RTPSender() *webrtc.RTPSender                                                     // RTPSender
-	IsMuted() bool                                                                    // 是否静音
-	SetPublisherMuted(muted bool)                                                     // 设置发布者静音
-	UpdateSubscriberSettings(settings *livekit.UpdateTrackSettings, isImmediate bool) // 更新订阅者设置
+	AddOnBind(f func(error))
+	IsBound() bool
+	Close(isExpectedToResume bool)
+	OnClose(f func(isExpectedToResume bool))
+	ID() livekit.TrackID
+	PublisherID() livekit.ParticipantID
+	PublisherIdentity() livekit.ParticipantIdentity
+	PublisherVersion() uint32
+	SubscriberID() livekit.ParticipantID
+	SubscriberIdentity() livekit.ParticipantIdentity
+	Subscriber() LocalParticipant
+	DownTrack() *sfu.DownTrack
+	MediaTrack() MediaTrack
+	RTPSender() *webrtc.RTPSender
+	IsMuted() bool
+	SetPublisherMuted(muted bool)
+	UpdateSubscriberSettings(settings *livekit.UpdateTrackSettings, isImmediate bool)
 	// selects appropriate video layer according to subscriber preferences
-	UpdateVideoLayer()      // 更新视频层
-	NeedsNegotiation() bool // 需要协商
-}
-
-// ChangeNotifier 变化通知器接口
+	UpdateVideoLayer()
+	NeedsNegotiation() bool
+}
+
 type ChangeNotifier interface {
-	AddObserver(key string, onChanged func()) // 添加观察者
-	RemoveObserver(key string)                // 移除观察者
-	HasObservers() bool                       // 是否有观察者
-	NotifyChanged()                           // 通知变化
-}
-
-// MediaResolverResult 媒体解析器结果
+	AddObserver(key string, onChanged func())
+	RemoveObserver(key string)
+	HasObservers() bool
+	NotifyChanged()
+}
+
 type MediaResolverResult struct {
-	TrackChangedNotifier ChangeNotifier // 轨道变化通知器
-	TrackRemovedNotifier ChangeNotifier // 轨道移除通知器
-	Track                MediaTrack     // 媒体轨道
+	TrackChangedNotifier ChangeNotifier
+	TrackRemovedNotifier ChangeNotifier
+	Track                MediaTrack
 	// is permission given to the requesting participant
-	HasPermission     bool                        // 是否授予权限
-	PublisherID       livekit.ParticipantID       // 发布者ID
-	PublisherIdentity livekit.ParticipantIdentity // 发布者身份
-}
-
-// MediaTrackResolver locates a specific media track for a subscriber // 媒体轨道解析器 定位一个特定的媒体轨道给订阅者
+	HasPermission     bool
+	PublisherID       livekit.ParticipantID
+	PublisherIdentity livekit.ParticipantIdentity
+}
+
+// MediaTrackResolver locates a specific media track for a subscriber
 type MediaTrackResolver func(LocalParticipant, livekit.TrackID) MediaResolverResult
 
-// Supervisor/operation monitor related definitions // 主管/操作监控相关定义
+// Supervisor/operation monitor related definitions
 type OperationMonitorEvent int
 
 const (
-	OperationMonitorEventPublisherPeerConnectionConnected OperationMonitorEvent = iota // 发布者对等连接已连接
-	OperationMonitorEventAddPendingPublication                                         // 添加待发布
-	OperationMonitorEventSetPublicationMute                                            // 设置发布静音
-	OperationMonitorEventSetPublishedTrack                                             // 设置发布轨道
-	OperationMonitorEventClearPublishedTrack                                           // 清除发布轨道
+	OperationMonitorEventPublisherPeerConnectionConnected OperationMonitorEvent = iota
+	OperationMonitorEventAddPendingPublication
+	OperationMonitorEventSetPublicationMute
+	OperationMonitorEventSetPublishedTrack
+	OperationMonitorEventClearPublishedTrack
 )
 
 func (o OperationMonitorEvent) String() string {
@@ -668,12 +628,10 @@
 	}
 }
 
-// OperationMonitorData 操作监控数据
 type OperationMonitorData interface{}
 
-// OperationMonitor 操作监控接口
 type OperationMonitor interface {
-	PostEvent(ome OperationMonitorEvent, omd OperationMonitorData) // 发布事件
-	Check() error                                                  // 检查
-	IsIdle() bool                                                  // 是否空闲
+	PostEvent(ome OperationMonitorEvent, omd OperationMonitorData)
+	Check() error
+	IsIdle() bool
 }